/**
 ******************************************************************************
 * @addtogroup OpenPilotSystem OpenPilot System
 * @{
 * @addtogroup OpenPilotCore OpenPilot Core
 * @{
 * @file       pios_board.h
 * @author     The OpenPilot Team, http://www.openpilot.org Copyright (C) 2012.
 * @brief      Defines board hardware for the OpenPilot Version 1.1 hardware.
 * @see        The GNU Public License (GPL) Version 3
 *
 *****************************************************************************/
/*
 * This program is free software; you can redistribute it and/or modify
 * it under the terms of the GNU General Public License as published by
 * the Free Software Foundation; either version 3 of the License, or
 * (at your option) any later version.
 *
 * This program is distributed in the hope that it will be useful, but
 * WITHOUT ANY WARRANTY; without even the implied warranty of MERCHANTABILITY
 * or FITNESS FOR A PARTICULAR PURPOSE. See the GNU General Public License
 * for more details.
 *
 * You should have received a copy of the GNU General Public License along
 * with this program; if not, write to the Free Software Foundation, Inc.,
 * 59 Temple Place, Suite 330, Boston, MA 02111-1307 USA
 */


#ifndef STM3210E_INS_H_

#include <stdbool.h>

#if defined(PIOS_INCLUDE_DEBUG_CONSOLE)
#define DEBUG_LEVEL 0
#define DEBUG_PRINTF(level, ...) {if(level <= DEBUG_LEVEL && pios_com_debug_id > 0) { PIOS_COM_SendFormattedStringNonBlocking(pios_com_debug_id, __VA_ARGS__); }}
#else
#define DEBUG_PRINTF(level, ...)
#endif	/* PIOS_INCLUDE_DEBUG_CONSOLE */

//------------------------
// Timers and Channels Used
//------------------------
/*
Timer | Channel 1 | Channel 2 | Channel 3 | Channel 4
------+-----------+-----------+-----------+----------
TIM1  |           |           |           |
TIM2  | --------------- PIOS_DELAY -----------------
TIM3  |           |           |           |
TIM4  |           |           |           |
TIM5  |           |           |           |
TIM6  |           |           |           |
TIM7  |           |           |           |
TIM8  |           |           |           |
------+-----------+-----------+-----------+----------
*/

//------------------------
// DMA Channels Used
//------------------------
/* Channel 1  -                                 */
/* Channel 2  - SPI1 RX                         */
/* Channel 3  - SPI1 TX                         */
/* Channel 4  - SPI2 RX                         */
/* Channel 5  - SPI2 TX                         */
/* Channel 6  -                                 */
/* Channel 7  -                                 */
/* Channel 8  -                                 */
/* Channel 9  -                                 */
/* Channel 10 -                                 */
/* Channel 11 -                                 */
/* Channel 12 -                                 */

//------------------------
// BOOTLOADER_SETTINGS
//------------------------
#define BOARD_READABLE	true
#define BOARD_WRITABLE	true
#define MAX_DEL_RETRYS	3


//------------------------
// PIOS_LED
//------------------------
#define PIOS_LED_HEARTBEAT	0
#define PIOS_LED_ALARM		1

//------------------------
// PIOS_SPI
// See also pios_board.c
//------------------------
#define PIOS_SPI_MAX_DEVS        3

//------------------------
// PIOS_WDG
//------------------------
#define PIOS_WATCHDOG_TIMEOUT    250
#define PIOS_WDG_REGISTER        RTC_BKP_DR4
#define PIOS_WDG_ACTUATOR        0x0001
#define PIOS_WDG_STABILIZATION   0x0002
#define PIOS_WDG_ATTITUDE        0x0004
#define PIOS_WDG_MANUAL          0x0008
#define PIOS_WDG_SENSORS         0x0010
#define PIOS_WDG_AUTOTUNE        0x0020

//------------------------
// PIOS_I2C
// See also pios_board.c
//------------------------
#define PIOS_I2C_MAX_DEVS			3
extern uint32_t pios_i2c_mag_pressure_adapter_id;
#define PIOS_I2C_MAIN_ADAPTER			(pios_i2c_mag_pressure_adapter_id)
extern uint32_t pios_i2c_flexiport_adapter_id;
#define PIOS_I2C_FLEXI_ADAPTER			(pios_i2c_flexiport_adapter_id)
#define PIOS_I2C_ETASV3_ADAPTER			(PIOS_I2C_FLEXI_ADAPTER)

//-------------------------
// PIOS_USART
//
// See also pios_board.c
//-------------------------
#define PIOS_USART_MAX_DEVS             5

//-------------------------
// PIOS_COM
//
// See also pios_board.c
//-------------------------
#define PIOS_COM_MAX_DEVS               4
extern uintptr_t pios_com_telem_rf_id;
extern uintptr_t pios_com_gps_id;
extern uintptr_t pios_com_telem_usb_id;
extern uintptr_t pios_com_bridge_id;
extern uintptr_t pios_com_vcp_id;
#define PIOS_COM_GPS                    (pios_com_gps_id)
#define PIOS_COM_TELEM_USB              (pios_com_telem_usb_id)
#define PIOS_COM_TELEM_RF               (pios_com_telem_rf_id)
#define PIOS_COM_BRIDGE                 (pios_com_bridge_id)
#define PIOS_COM_VCP                    (pios_com_vcp_id)

#if defined(PIOS_INCLUDE_DEBUG_CONSOLE)
extern uintptr_t pios_com_debug_id;
#define PIOS_COM_DEBUG                  (pios_com_debug_id)
#endif	/* PIOS_INCLUDE_DEBUG_CONSOLE */

#if defined(PIOS_INCLUDE_RFM22B)
<<<<<<< HEAD
extern uint32_t pios_rfm22b_id;
=======
#define PIOS_COM_RFM22B_RF_RX_BUF_LEN 512
#define PIOS_COM_RFM22B_RF_TX_BUF_LEN 512
extern uintptr_t pios_com_rfm22b_id;
#define PIOS_COM_RADIO                  (pios_com_rfm22b_id)
>>>>>>> 9bcd2d53
extern uint32_t pios_spi_telem_flash_id;
#define PIOS_RFM22_SPI_PORT             (pios_spi_telem_flash_id)
#endif /* PIOS_INCLUDE_RFM22B */

//-------------------------
// Packet Handler
//-------------------------
#define RS_ECC_NPARITY 4
#define PIOS_PH_MAX_PACKET 255
#define PIOS_PH_WIN_SIZE 3
#define PIOS_PH_MAX_CONNECTIONS 1
extern uint32_t pios_packet_handler;
#define PIOS_PACKET_HANDLER (pios_packet_handler)

//------------------------
// TELEMETRY 
//------------------------
#define TELEM_QUEUE_SIZE         80
#define PIOS_TELEM_STACK_SIZE    624

//-------------------------
// System Settings
// 
// See also System_stm32f4xx.c
//-------------------------
//These macros are deprecated
//please use PIOS_PERIPHERAL_APBx_CLOCK According to the table below
//#define PIOS_MASTER_CLOCK                       
//#define PIOS_PERIPHERAL_CLOCK                   
//#define PIOS_PERIPHERAL_CLOCK							

#define PIOS_SYSCLK										168000000
//	Peripherals that belongs to APB1 are:
//	DAC			|PWR				|CAN1,2
//	I2C1,2,3		|UART4,5			|USART3,2
//	I2S3Ext		|SPI3/I2S3		|SPI2/I2S2
//	I2S2Ext		|IWDG				|WWDG
//	RTC/BKP reg	
// TIM2,3,4,5,6,7,12,13,14

// Calculated as SYSCLK / APBPresc * (APBPre == 1 ? 1 : 2)   
// Default APB1 Prescaler = 4 
#define PIOS_PERIPHERAL_APB1_CLOCK					(PIOS_SYSCLK / 2)

//	Peripherals belonging to APB2
//	SDIO			|EXTI				|SYSCFG			|SPI1
//	ADC1,2,3				
//	USART1,6
//	TIM1,8,9,10,11
//
// Default APB2 Prescaler = 2
//
#define PIOS_PERIPHERAL_APB2_CLOCK					PIOS_SYSCLK


//-------------------------
// Interrupt Priorities
//-------------------------
#define PIOS_IRQ_PRIO_LOW                       12              // lower than RTOS
#define PIOS_IRQ_PRIO_MID                       8               // higher than RTOS
#define PIOS_IRQ_PRIO_HIGH                      5               // for SPI, ADC, I2C etc...
#define PIOS_IRQ_PRIO_HIGHEST                   4               // for USART etc...

//------------------------
// PIOS_RCVR
// See also pios_board.c
//------------------------
#define PIOS_RCVR_MAX_DEVS           3
#define PIOS_RCVR_MAX_CHANNELS       12
#define PIOS_GCSRCVR_TIMEOUT_MS      100

//-------------------------
// Receiver PPM input
//-------------------------
#define PIOS_PPM_MAX_DEVS            1
#define PIOS_PPM_NUM_INPUTS          12

//-------------------------
// Receiver PWM input
//-------------------------
#define PIOS_PWM_MAX_DEVS            1
#define PIOS_PWM_NUM_INPUTS          8

//-------------------------
// Receiver SPEKTRUM input
//-------------------------
#define PIOS_SPEKTRUM_MAX_DEVS       2
#define PIOS_SPEKTRUM_NUM_INPUTS     12

//-------------------------
// Receiver S.Bus input
//-------------------------
#define PIOS_SBUS_MAX_DEVS           1
#define PIOS_SBUS_NUM_INPUTS         (16+2)

//-------------------------
// Receiver DSM input
//-------------------------
#define PIOS_DSM_MAX_DEVS			2
#define PIOS_DSM_NUM_INPUTS			12

//-------------------------
// Servo outputs
//-------------------------
#define PIOS_SERVO_UPDATE_HZ                    50
#define PIOS_SERVOS_INITIAL_POSITION            0 /* dont want to start motors, have no pulse till settings loaded */

//--------------------------
// Timer controller settings
//--------------------------
#define PIOS_TIM_MAX_DEVS			6

//-------------------------
// ADC
// PIOS_ADC_PinGet(0) = Current sensor
// PIOS_ADC_PinGet(1) = Voltage sensor
// PIOS_ADC_PinGet(4) = VREF
// PIOS_ADC_PinGet(5) = Temperature sensor
//-------------------------
#define PIOS_DMA_PIN_CONFIG                                                                 \
{                                                                                           \
	{GPIOC, GPIO_Pin_1,     ADC_Channel_11},                                                \
	{GPIOC, GPIO_Pin_2,     ADC_Channel_12},                                                \
	{NULL,  0,              ADC_Channel_Vrefint},           /* Voltage reference */         \
	{NULL,  0,              ADC_Channel_TempSensor},        /* Temperature sensor */        \
	{GPIOC, GPIO_Pin_2,     ADC_Channel_12}  \
}

/* we have to do all this to satisfy the PIOS_ADC_MAX_SAMPLES define in pios_adc.h */
/* which is annoying because this then determines the rate at which we generate buffer turnover events */
/* the objective here is to get enough buffer space to support 100Hz averaging rate */
#define PIOS_ADC_NUM_CHANNELS           4
#define PIOS_ADC_MAX_OVERSAMPLING       2
#define PIOS_ADC_USE_ADC2               0
#define PIOS_ADC_VOLTAGE_SCALE 3.30/4096.0

//-------------------------
// USB
//-------------------------
#define PIOS_USB_MAX_DEVS                       1
#define PIOS_USB_ENABLED                        1 /* Should remove all references to this */
#define PIOS_USB_HID_MAX_DEVS                   1

#endif /* STM3210E_INS_H_ */
/**
 * @}
 * @}
 */<|MERGE_RESOLUTION|>--- conflicted
+++ resolved
@@ -144,14 +144,7 @@
 #endif	/* PIOS_INCLUDE_DEBUG_CONSOLE */
 
 #if defined(PIOS_INCLUDE_RFM22B)
-<<<<<<< HEAD
 extern uint32_t pios_rfm22b_id;
-=======
-#define PIOS_COM_RFM22B_RF_RX_BUF_LEN 512
-#define PIOS_COM_RFM22B_RF_TX_BUF_LEN 512
-extern uintptr_t pios_com_rfm22b_id;
-#define PIOS_COM_RADIO                  (pios_com_rfm22b_id)
->>>>>>> 9bcd2d53
 extern uint32_t pios_spi_telem_flash_id;
 #define PIOS_RFM22_SPI_PORT             (pios_spi_telem_flash_id)
 #endif /* PIOS_INCLUDE_RFM22B */
