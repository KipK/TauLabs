--- conflicted
+++ resolved
@@ -33,20 +33,12 @@
 #include "openpilot.h"
 #include "GPS.h"
 
-<<<<<<< HEAD
-#include <stdbool.h>
-
-=======
->>>>>>> 922c9b35
 #include "gpsposition.h"
 #include "homelocation.h"
 #include "gpstime.h"
 #include "gpssatellites.h"
 #include "gpsvelocity.h"
-<<<<<<< HEAD
-=======
 #include "gpssettings.h"
->>>>>>> 922c9b35
 #include "WorldMagModel.h"
 #include "CoordinateConversions.h"
 #include "hwsettings.h"
@@ -146,17 +138,6 @@
 		gpsEnabled = false;
 #endif
 
-#if defined(REVOLUTION)
-	// Revolution expects these objects to always be defined.  Not doing so will fail some
-	// queue connections in navigation
-	GPSPositionInitialize();
-	GPSVelocityInitialize();
-	GPSTimeInitialize();
-	GPSSatellitesInitialize();
-	HomeLocationInitialize();
-	updateSettings();
-
-#else
 	if (gpsPort && gpsEnabled) {
 		GPSPositionInitialize();
 		GPSVelocityInitialize();
@@ -169,12 +150,6 @@
 #endif
 		updateSettings();
 	}
-<<<<<<< HEAD
-#endif
-
-	if (gpsPort && gpsEnabled) {
-		gps_rx_buffer = pvPortMalloc(NMEA_MAX_PACKET_LENGTH);
-=======
 
 	if (gpsPort && gpsEnabled) {
 		GPSSettingsInitialize();
@@ -189,7 +164,6 @@
 			default:
 				gps_rx_buffer = NULL;
 		}
->>>>>>> 922c9b35
 		PIOS_Assert(gps_rx_buffer);
 
 		return 0;
@@ -208,195 +182,25 @@
 static void gpsTask(void *parameters)
 {
 	portTickType xDelay = 100 / portTICK_RATE_MS;
-<<<<<<< HEAD
-	uint32_t timeNowMs = xTaskGetTickCount() * portTICK_RATE_MS;;
-	GPSPositionData GpsData;
-	UBXPacket *ubx = (UBXPacket *)gps_rx_buffer;
-	
-	uint8_t rx_count = 0;
-//	bool start_flag = false;
-	bool found_cr = false;
-	enum proto_states {START,NMEA,UBX_SY2,UBX_CLASS,UBX_ID,UBX_LEN1,
-		UBX_LEN2,UBX_PAYLOAD,UBX_CHK1,UBX_CHK2};
-	enum proto_states proto_state = START;
-	int32_t gpsRxOverflow = 0;
-	
-	numUpdates = 0;
-	numChecksumErrors = 0;
-	numParsingErrors = 0;
-=======
 	uint32_t timeNowMs = xTaskGetTickCount() * portTICK_RATE_MS;
 
 	GPSPositionData gpsposition;
 	uint8_t	gpsProtocol;
 
 	GPSSettingsDataProtocolGet(&gpsProtocol);
->>>>>>> 922c9b35
 
 	timeOfLastUpdateMs = timeNowMs;
 	timeOfLastCommandMs = timeNowMs;
 
-<<<<<<< HEAD
-
-	GPSPositionGet(&GpsData);
-=======
 	GPSPositionGet(&gpsposition);
->>>>>>> 922c9b35
 	// Loop forever
 	while (1)
 	{
 		uint8_t c;
-<<<<<<< HEAD
-
-		// NMEA or SINGLE-SENTENCE GPS mode
-=======
->>>>>>> 922c9b35
 
 		// This blocks the task until there is something on the buffer
 		while (PIOS_COM_ReceiveBuffer(gpsPort, &c, 1, xDelay) > 0)
 		{
-<<<<<<< HEAD
-		
-			// detect start while acquiring stream
-			switch (proto_state)
-			{
-				case START: // detect protocol
-					switch (c)
-					{
-						case UBX_SYNC1: // first UBX sync char found
-							proto_state = UBX_SY2;
-							continue;
-						case '$': // NMEA identifier found
-							proto_state = NMEA;
-							found_cr = false;
-							rx_count = 0;
-							break;
-						default:
-							continue;
-					}
-					break;
-				case UBX_SY2:
-					if (c == UBX_SYNC2) // second UBX sync char found
-					{
-						proto_state = UBX_CLASS;
-						found_cr = false;
-						rx_count = 0;
-					}
-					else
-					{
-						proto_state = START; // reset state
-					}
-					continue;
-				case UBX_CLASS:
-					ubx->header.class = c;
-					proto_state = UBX_ID;
-					continue;
-				case UBX_ID:
-					ubx->header.id = c;
-					proto_state = UBX_LEN1;
-					continue;
-				case UBX_LEN1:
-					ubx->header.len = c;
-					proto_state = UBX_LEN2;
-					continue;
-				case UBX_LEN2:
-					ubx->header.len += (c << 8);
-					if ((sizeof (UBXHeader)) + ubx->header.len > NMEA_MAX_PACKET_LENGTH)
-					{
-						gpsRxOverflow++;
-						proto_state = START;
-						found_cr = false;
-						rx_count = 0;
-					}
-					else
-					{
-						proto_state = UBX_PAYLOAD;
-					}
-					continue;
-				case UBX_PAYLOAD:
-					if (rx_count < ubx->header.len)
-					{
-						ubx->payload.payload[rx_count] = c;
-						if (++rx_count == ubx->header.len)
-							proto_state = UBX_CHK1;
-					}
-					else
-						proto_state = START;
-					continue;
-				case UBX_CHK1:
-					ubx->header.ck_a = c;
-					proto_state = UBX_CHK2;
-					continue;
-				case UBX_CHK2:
-					ubx->header.ck_b = c;
-					if (checksum_ubx_message(ubx))
-					{
-						parse_ubx_message(ubx);
-					}
-					proto_state = START;
-					continue;
-				case NMEA:
-					break;
-			}
-
-
-			if (rx_count >= NMEA_MAX_PACKET_LENGTH)
-			{
-				// The buffer is already full and we haven't found a valid NMEA sentence.
-				// Flush the buffer and note the overflow event.
-				gpsRxOverflow++;
-				proto_state = START;
-				found_cr = false;
-				rx_count = 0;
-			}
-			else
-			{
-				gps_rx_buffer[rx_count] = c;
-				rx_count++;
-			}
-		
-			// look for ending '\r\n' sequence
-			if (!found_cr && (c == '\r') )
-				found_cr = true;
-			else
-			if (found_cr && (c != '\n') )
-				found_cr = false;  // false end flag
-			else
-			if (found_cr && (c == '\n') )
-			{
-				// The NMEA functions require a zero-terminated string
-				// As we detected \r\n, the string as for sure 2 bytes long, we will also strip the \r\n
-				gps_rx_buffer[rx_count-2] = 0;
-
-				// prepare to parse next sentence
-				proto_state = START;
-				found_cr = false;
-				rx_count = 0;
-				// Our rxBuffer must look like this now:
-				//   [0]           = '$'
-				//   ...           = zero or more bytes of sentence payload
-				//   [end_pos - 1] = '\r'
-				//   [end_pos]     = '\n'
-				//
-				// Prepare to consume the sentence from the buffer
-			
-				// Validate the checksum over the sentence
-				if (!NMEA_checksum(&gps_rx_buffer[1]))
-				{	// Invalid checksum.  May indicate dropped characters on Rx.
-					//PIOS_DEBUG_PinHigh(2);
-					++numChecksumErrors;
-					//PIOS_DEBUG_PinLow(2);
-				}
-				else
-				{	// Valid checksum, use this packet to update the GPS position
-					if (!NMEA_update_position(&gps_rx_buffer[1],&GpsData)) {
-						//PIOS_DEBUG_PinHigh(2);
-						++numParsingErrors;
-						//PIOS_DEBUG_PinLow(2);
-					}
-					else
-						++numUpdates;
-=======
 			int res;
 			switch (gpsProtocol) {
 #if defined(PIOS_INCLUDE_GPS_NMEA_PARSER)
@@ -413,7 +217,6 @@
 					res = NO_PARSER; // this should not happen
 					break;
 			}
->>>>>>> 922c9b35
 
 			if (res == PARSER_COMPLETE) {
 				timeNowMs = xTaskGetTickCount() * portTICK_RATE_MS;
@@ -427,31 +230,11 @@
 		if ((timeNowMs - timeOfLastUpdateMs) >= GPS_TIMEOUT_MS) {
 			// we have not received any valid GPS sentences for a while.
 			// either the GPS is not plugged in or a hardware problem or the GPS has locked up.
-<<<<<<< HEAD
-
-			GpsData.Status = GPSPOSITION_STATUS_NOGPS;
-			GPSPositionSet(&GpsData);
-			AlarmsSet(SYSTEMALARMS_ALARM_GPS, SYSTEMALARMS_ALARM_ERROR);
-
-		}
-		else
-		{	// we appear to be receiving GPS sentences OK, we've had an update
-
-#ifdef PIOS_GPS_SETS_HOMELOCATION
-			HomeLocationData home;
-			HomeLocationGet(&home);
-
-			if ((GpsData.Status == GPSPOSITION_STATUS_FIX3D) && (home.Set == HOMELOCATION_SET_FALSE))
-				setHomeLocation(&GpsData);
-#endif
-
-=======
 			uint8_t status = GPSPOSITION_STATUS_NOGPS;
 			GPSPositionStatusSet(&status);
 			AlarmsSet(SYSTEMALARMS_ALARM_GPS, SYSTEMALARMS_ALARM_ERROR);
 		} else {
 			// we appear to be receiving GPS sentences OK, we've had an update
->>>>>>> 922c9b35
 			//criteria for GPS-OK taken from this post...
 			//http://forums.openpilot.org/topic/1523-professors-insgps-in-svn/page__view__findpost__p__5220
 			if ((gpsposition.PDOP < 3.5) && (gpsposition.Satellites >= 7) &&
