--- conflicted
+++ resolved
@@ -1,95 +1,94 @@
-Short summary of changes.  For a complete list see the git log.
-
-2012-01-02
-<<<<<<< HEAD
-Added new camera stabilization features: AxisLock mode and LPF.
-=======
-CC FW now supports USB Virtual Com Port (VCP/CDC) in addition to the original HID interface
-New ComUsbBridge module can bridge any serial port to the USB CDC port
-CC FW now detects repeated faults during init and boots with default hwsettings
->>>>>>> a6e03549
-
-2011-12-10
-Merged a change that sorts the UAVO fields based on size.  Because this changes
-all of the objects, erase all existing flash files based on this.
-
-2011-11-04
-New Spektrum/JR satellite receiver driver implementation.
-It now provides explicit selection of DSM2 (and DSMJ), DSMX (10bit) and
-DSMX (11bit) serial protocol variations to better serve different frame
-and resolution modes. The protocol name used now is DSM instead of
-previously used Spektrum to make it less ambiguous when used with JR
-2.4GHz radios.
-
-2011-10-20
-Inputs can be remapped to outputs to allow up to 10 channels of control.  The
-receiver inputs remap as follows:
-Receiver 3 because output channel 7
-Receiver 4 because output channel 8
-Receiver 5 because output channel 9
-Receiver 6 because output channel 10
-
-2011-10-11
-Fix for the Mac telemetry rates and specifically how long enumeration took.
-
-2011-10-08
-Make the flash chip need to be have bad magic for a full second before erasing
-settings.  Should avoid random lost settings.
-
-2011-09-12
-Max rate now ONLY applies to attitude and axis lock mode.  Manual rate is the
-only term that limits the rate mode now (and in axis lock when you push stick
-only manual rate applies).  Also integrals are reset when unused.
-
-2011-09-09
-Some large updates to the input system.  Now multiple receivers can be
-connected at once.  A wizard was added for configuring the input channels.  A
-specific collective pitch channel was added.
-
-2011-09-04
-Improvements to the failsafe handling code for inputs.  PWM power off is now
-detected properly.  Powering on transmitter for Spektrum Satellite no longer
-causes a glitch on servos.
-
-2011-08-10
-Added Camera Stabilization and a gui to configure this.  This is a software
-selectable module from the GUI.  However, a restart is required to make it
-active.  The GUI does not currently expose the configuration for using the
-transmitter to change the view angle but this is supported by the hardware.
-
-2011-08-10
-By default a lot of diagnostic objects that were enabled by default are now
-disabled in the build.  This include TaskInfo (and all the FreeRTOS options
-that provide that debugging information).  Also MixerStatus, I2CStatus,
-WatchdogStatus and RateDesired.  These can be reenabled for debugging with
--DDIAGNOSTICS.
-
-2011-08-04
-Fixed packaging aesthetic issues.  Also avoid runtime issues on OSX Lion by
-disabling the ModelView and Notify plugins for now (sorry).
-
-2011-07-29
-Added support for PPM receivers from James W. Now all 4 interfaces (R/C
-standard PWM, combined PPM (MK), Spektrum satellite, Futaba S.Bus) are
-supported and configurable through the GCS hardware configuration tab.
-
-2011-07-17
-Updated module initialization from Mathieu which separates the initialization
-from the task startup.  Also implements a method to reclaim unused ram from
-initialization and end of memory for the FreeRTOS heap.
-
-2011-07-12
-Improvements to the stabilization code.  Included a LPF on the gyros to smooth
-out noise in high vibration environments.  Also two new modes: axis-lock and
-weak leveling.  Axis-lock will try and hold an axis at a fixed position and
-reject any disturbances.  This is like heading-hold on a heli for the tail but
-can be useful for other axes.  Weak leveling is rate mode with a weak
-correction to self level the craft - good for easier rate mode flying.
-
-2011-07-07
-Dynamic hardware configuration from Stac.  The input type is now
-selected from ManualControlSettings.InputMode and the aircraft must be rebooted
-after changing this.  Also for CopterControl the HwSettings object must
-indicate which modules are connected to which ports.  PPM currently not
-working.
-
+Short summary of changes.  For a complete list see the git log.
+
+2012-01-02
+CC FW now supports USB Virtual Com Port (VCP/CDC) in addition to the original HID interface
+New ComUsbBridge module can bridge any serial port to the USB CDC port
+CC FW now detects repeated faults during init and boots with default hwsettings
+
+2012-01-02
+Added new camera stabilization features: AxisLock mode and LPF.
+
+2011-12-10
+Merged a change that sorts the UAVO fields based on size.  Because this changes
+all of the objects, erase all existing flash files based on this.
+
+2011-11-04
+New Spektrum/JR satellite receiver driver implementation.
+It now provides explicit selection of DSM2 (and DSMJ), DSMX (10bit) and
+DSMX (11bit) serial protocol variations to better serve different frame
+and resolution modes. The protocol name used now is DSM instead of
+previously used Spektrum to make it less ambiguous when used with JR
+2.4GHz radios.
+
+2011-10-20
+Inputs can be remapped to outputs to allow up to 10 channels of control.  The
+receiver inputs remap as follows:
+Receiver 3 because output channel 7
+Receiver 4 because output channel 8
+Receiver 5 because output channel 9
+Receiver 6 because output channel 10
+
+2011-10-11
+Fix for the Mac telemetry rates and specifically how long enumeration took.
+
+2011-10-08
+Make the flash chip need to be have bad magic for a full second before erasing
+settings.  Should avoid random lost settings.
+
+2011-09-12
+Max rate now ONLY applies to attitude and axis lock mode.  Manual rate is the
+only term that limits the rate mode now (and in axis lock when you push stick
+only manual rate applies).  Also integrals are reset when unused.
+
+2011-09-09
+Some large updates to the input system.  Now multiple receivers can be
+connected at once.  A wizard was added for configuring the input channels.  A
+specific collective pitch channel was added.
+
+2011-09-04
+Improvements to the failsafe handling code for inputs.  PWM power off is now
+detected properly.  Powering on transmitter for Spektrum Satellite no longer
+causes a glitch on servos.
+
+2011-08-10
+Added Camera Stabilization and a gui to configure this.  This is a software
+selectable module from the GUI.  However, a restart is required to make it
+active.  The GUI does not currently expose the configuration for using the
+transmitter to change the view angle but this is supported by the hardware.
+
+2011-08-10
+By default a lot of diagnostic objects that were enabled by default are now
+disabled in the build.  This include TaskInfo (and all the FreeRTOS options
+that provide that debugging information).  Also MixerStatus, I2CStatus,
+WatchdogStatus and RateDesired.  These can be reenabled for debugging with
+-DDIAGNOSTICS.
+
+2011-08-04
+Fixed packaging aesthetic issues.  Also avoid runtime issues on OSX Lion by
+disabling the ModelView and Notify plugins for now (sorry).
+
+2011-07-29
+Added support for PPM receivers from James W. Now all 4 interfaces (R/C
+standard PWM, combined PPM (MK), Spektrum satellite, Futaba S.Bus) are
+supported and configurable through the GCS hardware configuration tab.
+
+2011-07-17
+Updated module initialization from Mathieu which separates the initialization
+from the task startup.  Also implements a method to reclaim unused ram from
+initialization and end of memory for the FreeRTOS heap.
+
+2011-07-12
+Improvements to the stabilization code.  Included a LPF on the gyros to smooth
+out noise in high vibration environments.  Also two new modes: axis-lock and
+weak leveling.  Axis-lock will try and hold an axis at a fixed position and
+reject any disturbances.  This is like heading-hold on a heli for the tail but
+can be useful for other axes.  Weak leveling is rate mode with a weak
+correction to self level the craft - good for easier rate mode flying.
+
+2011-07-07
+Dynamic hardware configuration from Stac.  The input type is now
+selected from ManualControlSettings.InputMode and the aircraft must be rebooted
+after changing this.  Also for CopterControl the HwSettings object must
+indicate which modules are connected to which ports.  PPM currently not
+working.
+