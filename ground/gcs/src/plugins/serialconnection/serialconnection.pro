--- conflicted
+++ resolved
@@ -1,22 +1,3 @@
-<<<<<<< HEAD
-TEMPLATE = lib
-TARGET = Serial
-include(../../openpilotgcsplugin.pri)
-include(serial_dependencies.pri)
-INCLUDEPATH += ../../libs/qextserialport/src
-HEADERS += serialplugin.h \
-            serialpluginconfiguration.h \
-            serialpluginoptionspage.h \
-    serialdevice.h
-SOURCES += serialplugin.cpp \
-            serialpluginconfiguration.cpp \
-            serialpluginoptionspage.cpp \
-    serialdevice.cpp
-FORMS += \ 
-    serialpluginoptions.ui
-RESOURCES += 
-OTHER_FILES += Serial.pluginspec
-=======
 TEMPLATE = lib
 TARGET = Serial
 include(../../abovegroundlabsgcsplugin.pri)
@@ -24,12 +5,13 @@
 INCLUDEPATH += ../../libs/qextserialport/src
 HEADERS += serialplugin.h \
             serialpluginconfiguration.h \
-            serialpluginoptionspage.h
+            serialpluginoptionspage.h \
+            serialdevice.c
 SOURCES += serialplugin.cpp \
             serialpluginconfiguration.cpp \
-            serialpluginoptionspage.cpp
+            serialpluginoptionspage.cpp \
+            serialdevice.cpp
 FORMS += \ 
     serialpluginoptions.ui
 RESOURCES += 
-OTHER_FILES += Serial.pluginspec
->>>>>>> 704dc66f
+OTHER_FILES += Serial.pluginspec