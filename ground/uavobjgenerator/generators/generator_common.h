/**
 ******************************************************************************
 *
 * @file       generator_common.h
 * @author     The OpenPilot Team, http://www.openpilot.org Copyright (C) 2010.
 * @brief      common functions for generating uavobjects code
 *
 * @see        The GNU Public License (GPL) Version 3
 *
 *****************************************************************************/
/*
 * This program is free software; you can redistribute it and/or modify
 * it under the terms of the GNU General Public License as published by
 * the Free Software Foundation; either version 3 of the License, or
 * (at your option) any later version.
 *
 * This program is distributed in the hope that it will be useful, but
 * WITHOUT ANY WARRANTY; without even the implied warranty of MERCHANTABILITY
 * or FITNESS FOR A PARTICULAR PURPOSE. See the GNU General Public License
 * for more details.
 *
 * You should have received a copy of the GNU General Public License along
 * with this program; if not, write to the Free Software Foundation, Inc.,
 * 59 Temple Place, Suite 330, Boston, MA 02111-1307 USA
 */

#ifndef UAVOBJECTGENERATORCOMMON_H
#define UAVOBJECTGENERATORCOMMON_H

#include "../uavobjectparser.h"
#include "generator_io.h"

// These special chars (regexp) will be removed from C/java identifiers
<<<<<<< HEAD
#define ENUM_SPECIAL_CHARS "[\\.\\-\\s\\+/]"
=======
#define ENUM_SPECIAL_CHARS "[\\.\\-\\s\\+/\\(\\)]"
>>>>>>> 3e4a3316

void replaceCommonTags(QString& out, ObjectInfo* info);
void replaceCommonTags(QString& out);
QString boolTo01String(bool value);
QString boolToTRUEFALSEString(bool value);

#endif<|MERGE_RESOLUTION|>--- conflicted
+++ resolved
@@ -31,11 +31,7 @@
 #include "generator_io.h"
 
 // These special chars (regexp) will be removed from C/java identifiers
-<<<<<<< HEAD
-#define ENUM_SPECIAL_CHARS "[\\.\\-\\s\\+/]"
-=======
 #define ENUM_SPECIAL_CHARS "[\\.\\-\\s\\+/\\(\\)]"
->>>>>>> 3e4a3316
 
 void replaceCommonTags(QString& out, ObjectInfo* info);
 void replaceCommonTags(QString& out);
