--- conflicted
+++ resolved
@@ -1,21 +1,12 @@
 <xml>
     <object name="AltitudeHoldSettings" singleinstance="true" settings="true">
         <description>Settings for the @ref AltitudeHold module</description>
-<<<<<<< HEAD
-	<field name="PositionKp" units="(m/s)/m" type="float" elements="1" defaultvalue="1.0"/>
-	<field name="VelocityKp" units="throttle/m" type="float" elements="1" defaultvalue="0.3"/>
-	<field name="VelocityKi" units="throttle/m/s" type="float" elements="1" defaultvalue="0.3"/>
-	<field name="AttitudeComp" units="" type="enum" elements="1" options="FALSE,TRUE" defaultvalue="TRUE"/>
-	<field name="MaxRate" units="m/s" type="uint8" elements="1" defaultvalue="4"/>
-	<field name="Expo" units="" type="uint8" elements="1" defaultvalue="40"/>
-=======
         <field name="PositionKp" units="(m/s)/m" type="float" elements="1" defaultvalue="1.0"/>
         <field name="VelocityKp" units="throttle/m" type="float" elements="1" defaultvalue="0.3"/>
         <field name="VelocityKi" units="throttle/m/s" type="float" elements="1" defaultvalue="0.3"/>
         <field name="AttitudeComp" units="" type="enum" elements="1" options="FALSE,TRUE" defaultvalue="TRUE"/>
         <field name="MaxRate" units="m/s" type="uint8" elements="1" defaultvalue="4"/>
         <field name="Expo" units="" type="uint8" elements="1" defaultvalue="40"/>
->>>>>>> 60051d7a
         <access gcs="readwrite" flight="readwrite"/>
         <telemetrygcs acked="true" updatemode="onchange" period="0"/>
         <telemetryflight acked="true" updatemode="onchange" period="0"/>
