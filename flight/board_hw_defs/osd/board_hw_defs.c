--- conflicted
+++ resolved
@@ -314,11 +314,7 @@
 	.vsense = {
 		.gpio = GPIOA,
 		.init = {
-<<<<<<< HEAD
 			.GPIO_Pin   = GPIO_Pin_15,
-=======
-			.GPIO_Pin   = GPIO_Pin_9,
->>>>>>> addda5f2
 			.GPIO_Speed = GPIO_Speed_25MHz,
 			.GPIO_Mode  = GPIO_Mode_IN,
 			.GPIO_OType = GPIO_OType_OD,
@@ -367,11 +363,11 @@
 #include <pios_video.h>
 static const struct pios_exti_cfg pios_exti_hsync_cfg __exti_config = {
 	.vector = PIOS_Hsync_ISR,
-	.line = EXTI_Line0,
+	.line = EXTI_Line2,
 	.pin = {
 		.gpio = GPIOD,
 		.init = {
-			.GPIO_Pin = GPIO_Pin_0,
+			.GPIO_Pin = GPIO_Pin_2,
 			.GPIO_Speed = GPIO_Speed_100MHz,
 			.GPIO_Mode = GPIO_Mode_IN,
 			.GPIO_OType = GPIO_OType_OD,
@@ -380,7 +376,7 @@
 	},
 	.irq = {
 		.init = {
-			.NVIC_IRQChannel = EXTI0_IRQn,
+			.NVIC_IRQChannel = EXTI2_IRQn,
 			.NVIC_IRQChannelPreemptionPriority = PIOS_IRQ_PRIO_HIGHEST,
 			.NVIC_IRQChannelSubPriority = 0,
 			.NVIC_IRQChannelCmd = ENABLE,
@@ -388,7 +384,7 @@
 	},
 	.exti = {
 		.init = {
-			.EXTI_Line = EXTI_Line0, // matches above GPIO pin
+			.EXTI_Line = EXTI_Line2, // matches above GPIO pin
 			.EXTI_Mode = EXTI_Mode_Interrupt,
 			.EXTI_Trigger = EXTI_Trigger_Rising_Falling,
 			.EXTI_LineCmd = ENABLE,
