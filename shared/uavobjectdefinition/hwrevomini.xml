--- conflicted
+++ resolved
@@ -28,11 +28,8 @@
 				<option>HoTT SUMD</option>
 				<option>HoTT SUMH</option>
 				<option>HoTT Telemetry</option>
-<<<<<<< HEAD
+				<option>FrSKY Sensor Hub</option>
 				<option>LighttelemetryTx</option>
-=======
-				<option>FrSKY Sensor Hub</option>
->>>>>>> b9b926ac
 			</options>
 		</field>
 		<field name="FlexiPort" units="function" type="enum" elements="1"  defaultvalue="Disabled">
@@ -51,11 +48,8 @@
 				<option>HoTT SUMD</option>
 				<option>HoTT SUMH</option>
 				<option>HoTT Telemetry</option>
-<<<<<<< HEAD
+				<option>FrSKY Sensor Hub</option>
 				<option>LighttelemetryTx</option>
-=======
-				<option>FrSKY Sensor Hub</option>
->>>>>>> b9b926ac
 			</options>
 		</field>
 		<field name="RadioPort" units="function" type="enum" elements="1" options="Disabled,Telemetry" defaultvalue="Disabled"/>
