--- conflicted
+++ resolved
@@ -91,15 +91,7 @@
     // get an instance of systemsettings
     SystemSettings * systemSettings = SystemSettings::GetInstance(getUAVObjectManager());
     Q_ASSERT(systemSettings);
-<<<<<<< HEAD
-
-    UAVObjectField* guiConfig = systemSettings->getField("GUIConfigData");
-    Q_ASSERT(guiConfig);
-    if(!guiConfig)
-        return;
-=======
 	SystemSettings::DataFields systemSettingsData = systemSettings->getData();
->>>>>>> 20c120cc
 
     // copy parameter configData -> systemsettings
     for (i = 0; i < (int)(SystemSettings::AIRFRAMECATEGORYSPECIFICCONFIGURATION_NUMELEM); i++){
