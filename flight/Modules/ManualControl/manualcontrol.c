/**
 ******************************************************************************
 * @addtogroup OpenPilotModules OpenPilot Modules
 * @{
 * @addtogroup ManualControlModule Manual Control Module
 * @brief Provide manual control or allow it alter flight mode.
 * @{
 *
 * Reads in the ManualControlCommand FlightMode setting from receiver then either
 * pass the settings straght to ActuatorDesired object (manual mode) or to
 * AttitudeDesired object (stabilized mode)
 *
 * @file       manualcontrol.c
 * @author     The OpenPilot Team, http://www.openpilot.org Copyright (C) 2010.
 * @brief      ManualControl module. Handles safety R/C link and flight mode.
 *
 * @see        The GNU Public License (GPL) Version 3
 *
 *****************************************************************************/
/*
 * This program is free software; you can redistribute it and/or modify
 * it under the terms of the GNU General Public License as published by
 * the Free Software Foundation; either version 3 of the License, or
 * (at your option) any later version.
 *
 * This program is distributed in the hope that it will be useful, but
 * WITHOUT ANY WARRANTY; without even the implied warranty of MERCHANTABILITY
 * or FITNESS FOR A PARTICULAR PURPOSE. See the GNU General Public License
 * for more details.
 *
 * You should have received a copy of the GNU General Public License along
 * with this program; if not, write to the Free Software Foundation, Inc.,
 * 59 Temple Place, Suite 330, Boston, MA 02111-1307 USA
 */

#include "openpilot.h"
#include "accessorydesired.h"
#include "actuatordesired.h"
#include "altitudeholddesired.h"
#include "baroaltitude.h"
#include "flighttelemetrystats.h"
#include "flightstatus.h"
#include "vtolpathfollowersettings.h"
#include "manualcontrol.h"
#include "manualcontrolsettings.h"
#include "manualcontrolcommand.h"
#include "positionactual.h"
#include "pathdesired.h"
#include "stabilizationsettings.h"
#include "stabilizationdesired.h"
#include "receiveractivity.h"

// Private constants
#if defined(PIOS_MANUAL_STACK_SIZE)
#define STACK_SIZE_BYTES PIOS_MANUAL_STACK_SIZE
#else
#define STACK_SIZE_BYTES 1224
#endif

#define TASK_PRIORITY (tskIDLE_PRIORITY+4)
#define UPDATE_PERIOD_MS 20
#define THROTTLE_FAILSAFE -0.1f
#define ARMED_TIME_MS      1000
#define ARMED_THRESHOLD    0.50f
//safe band to allow a bit of calibration error or trim offset (in microseconds)
#define CONNECTION_OFFSET 150

// Private types
typedef enum
{
	ARM_STATE_DISARMED,
	ARM_STATE_ARMING_MANUAL,
	ARM_STATE_ARMED,
	ARM_STATE_DISARMING_MANUAL,
	ARM_STATE_DISARMING_TIMEOUT
} ArmState_t;

// Private variables
static xTaskHandle taskHandle;
static ArmState_t armState;
static portTickType lastSysTime;

// Private functions
static void updateActuatorDesired(ManualControlCommandData * cmd);
static void updateStabilizationDesired(ManualControlCommandData * cmd, ManualControlSettingsData * settings);
static void altitudeHoldDesired(ManualControlCommandData * cmd, bool changed);
static void updatePathDesired(ManualControlCommandData * cmd, bool changed);
static void setRTH(bool changed);
static void processFlightMode(ManualControlSettingsData * settings, float flightMode);
static void processArm(ManualControlCommandData * cmd, ManualControlSettingsData * settings);
static bool processFailsafe(bool valid_input_detected, ManualControlSettingsData * settings);
static void setArmedIfChanged(uint8_t val);

static void manualControlTask(void *parameters);
static float scaleChannel(int16_t value, int16_t max, int16_t min, int16_t neutral);
static uint32_t timeDifferenceMs(portTickType start_time, portTickType end_time);
static bool okToArm(void);
static bool validInputRange(int16_t min, int16_t max, uint16_t value);
static void applyDeadband(float *value, float deadband);

#define RCVR_ACTIVITY_MONITOR_CHANNELS_PER_GROUP 12
#define RCVR_ACTIVITY_MONITOR_MIN_RANGE 10
struct rcvr_activity_fsm {
	ManualControlSettingsChannelGroupsOptions group;
	uint16_t prev[RCVR_ACTIVITY_MONITOR_CHANNELS_PER_GROUP];
	uint8_t sample_count;
};
static struct rcvr_activity_fsm activity_fsm;

static void resetRcvrActivity(struct rcvr_activity_fsm * fsm);
static bool updateRcvrActivity(struct rcvr_activity_fsm * fsm);

#define assumptions (assumptions1 && assumptions3 && assumptions5 && assumptions7 && assumptions8 && assumptions_flightmode && assumptions_channelcount)

/**
 * Module starting
 */
int32_t ManualControlStart()
{
	// Start main task
	xTaskCreate(manualControlTask, (signed char *)"ManualControl", STACK_SIZE_BYTES/4, NULL, TASK_PRIORITY, &taskHandle);
	TaskMonitorAdd(TASKINFO_RUNNING_MANUALCONTROL, taskHandle);
	PIOS_WDG_RegisterFlag(PIOS_WDG_MANUAL);

	return 0;
}

/**
 * Module initialization
 */
int32_t ManualControlInitialize()
{

	/* Check the assumptions about uavobject enum's are correct */
	if(!assumptions)
		return -1;

	AccessoryDesiredInitialize();
	ManualControlCommandInitialize();
	FlightStatusInitialize();
	StabilizationDesiredInitialize();
	ReceiverActivityInitialize();
	ManualControlSettingsInitialize();

	return 0;
}
MODULE_INITCALL(ManualControlInitialize, ManualControlStart)

/**
 * Module task
 */
static void manualControlTask(void *parameters)
{
	ManualControlSettingsData settings;
	ManualControlCommandData cmd;
	FlightStatusData flightStatus;
	float flightMode = 0;

	uint8_t disconnected_count = 0;
	uint8_t connected_count = 0;

	// For now manual instantiate extra instances of Accessory Desired.  In future should be done dynamically
	// this includes not even registering it if not used
	AccessoryDesiredCreateInstance();
	AccessoryDesiredCreateInstance();

	// Make sure unarmed on power up
	ManualControlCommandGet(&cmd);
	FlightStatusGet(&flightStatus);
	flightStatus.Armed = FLIGHTSTATUS_ARMED_DISARMED;
	armState = ARM_STATE_DISARMED;

	/* Initialize the RcvrActivty FSM */
	portTickType lastActivityTime = xTaskGetTickCount();
	resetRcvrActivity(&activity_fsm);

	// Main task loop
	lastSysTime = xTaskGetTickCount();
	while (1) {
		float scaledChannel[MANUALCONTROLSETTINGS_CHANNELGROUPS_NUMELEM];

		// Wait until next update
		vTaskDelayUntil(&lastSysTime, UPDATE_PERIOD_MS / portTICK_RATE_MS);
		PIOS_WDG_UpdateFlag(PIOS_WDG_MANUAL);

		// Read settings
		ManualControlSettingsGet(&settings);

		/* Update channel activity monitor */
		if (flightStatus.Armed == ARM_STATE_DISARMED) {
			if (updateRcvrActivity(&activity_fsm)) {
				/* Reset the aging timer because activity was detected */
				lastActivityTime = lastSysTime;
			}
		}
		if (timeDifferenceMs(lastActivityTime, lastSysTime) > 5000) {
			resetRcvrActivity(&activity_fsm);
			lastActivityTime = lastSysTime;
		}

		if (ManualControlCommandReadOnly()) {
			FlightTelemetryStatsData flightTelemStats;
			FlightTelemetryStatsGet(&flightTelemStats);
			if(flightTelemStats.Status != FLIGHTTELEMETRYSTATS_STATUS_CONNECTED) {
				/* trying to fly via GCS and lost connection.  fall back to transmitter */
				UAVObjMetadata metadata;
				ManualControlCommandGetMetadata(&metadata);
				UAVObjSetAccess(&metadata, ACCESS_READWRITE);
				ManualControlCommandSetMetadata(&metadata);
			}
		}

		if (!ManualControlCommandReadOnly()) {

			bool valid_input_detected = true;
			
			// Read channel values in us
			for (uint8_t n = 0; 
			     n < MANUALCONTROLSETTINGS_CHANNELGROUPS_NUMELEM && n < MANUALCONTROLCOMMAND_CHANNEL_NUMELEM;
			     ++n) {
				extern uint32_t pios_rcvr_group_map[];

				if (settings.ChannelGroups[n] >= MANUALCONTROLSETTINGS_CHANNELGROUPS_NONE) {
					cmd.Channel[n] = PIOS_RCVR_INVALID;
				} else {
					cmd.Channel[n] = PIOS_RCVR_Read(pios_rcvr_group_map[settings.ChannelGroups[n]],
									settings.ChannelNumber[n]);
				}
				
				// If a channel has timed out this is not valid data and we shouldn't update anything
				// until we decide to go to failsafe
				if(cmd.Channel[n] == PIOS_RCVR_TIMEOUT) {
					valid_input_detected = false;
				} else
					scaledChannel[n] = scaleChannel(cmd.Channel[n], settings.ChannelMax[n],	settings.ChannelMin[n], settings.ChannelNeutral[n]);
			}

			// Check settings, if error raise alarm
			if (settings.ChannelGroups[MANUALCONTROLSETTINGS_CHANNELGROUPS_ROLL] >= MANUALCONTROLSETTINGS_CHANNELGROUPS_NONE ||
				settings.ChannelGroups[MANUALCONTROLSETTINGS_CHANNELGROUPS_PITCH] >= MANUALCONTROLSETTINGS_CHANNELGROUPS_NONE ||
				settings.ChannelGroups[MANUALCONTROLSETTINGS_CHANNELGROUPS_YAW] >= MANUALCONTROLSETTINGS_CHANNELGROUPS_NONE ||
				settings.ChannelGroups[MANUALCONTROLSETTINGS_CHANNELGROUPS_THROTTLE] >= MANUALCONTROLSETTINGS_CHANNELGROUPS_NONE ||
				// Check all channel mappings are valid
				cmd.Channel[MANUALCONTROLSETTINGS_CHANNELGROUPS_ROLL] == (uint16_t) PIOS_RCVR_INVALID ||
				cmd.Channel[MANUALCONTROLSETTINGS_CHANNELGROUPS_PITCH] == (uint16_t) PIOS_RCVR_INVALID ||
				cmd.Channel[MANUALCONTROLSETTINGS_CHANNELGROUPS_YAW] == (uint16_t) PIOS_RCVR_INVALID ||
				cmd.Channel[MANUALCONTROLSETTINGS_CHANNELGROUPS_THROTTLE] == (uint16_t) PIOS_RCVR_INVALID ||
				// Check the driver exists
				cmd.Channel[MANUALCONTROLSETTINGS_CHANNELGROUPS_ROLL] == (uint16_t) PIOS_RCVR_NODRIVER ||
				cmd.Channel[MANUALCONTROLSETTINGS_CHANNELGROUPS_PITCH] == (uint16_t) PIOS_RCVR_NODRIVER ||
				cmd.Channel[MANUALCONTROLSETTINGS_CHANNELGROUPS_YAW] == (uint16_t) PIOS_RCVR_NODRIVER ||
				cmd.Channel[MANUALCONTROLSETTINGS_CHANNELGROUPS_THROTTLE] == (uint16_t) PIOS_RCVR_NODRIVER ||
				// Check the FlightModeNumber is valid
				settings.FlightModeNumber < 1 || settings.FlightModeNumber > MANUALCONTROLSETTINGS_FLIGHTMODEPOSITION_NUMELEM ||
				// Similar checks for FlightMode channel but only if more than one flight mode has been set. Otherwise don't care
				((settings.FlightModeNumber > 1) && (
					settings.ChannelGroups[MANUALCONTROLSETTINGS_CHANNELGROUPS_FLIGHTMODE] >= MANUALCONTROLSETTINGS_CHANNELGROUPS_NONE ||
					cmd.Channel[MANUALCONTROLSETTINGS_CHANNELGROUPS_FLIGHTMODE] == (uint16_t) PIOS_RCVR_INVALID ||
					cmd.Channel[MANUALCONTROLSETTINGS_CHANNELGROUPS_FLIGHTMODE] == (uint16_t) PIOS_RCVR_NODRIVER))) {

				AlarmsSet(SYSTEMALARMS_ALARM_MANUALCONTROL, SYSTEMALARMS_ALARM_CRITICAL);
				cmd.Connected = MANUALCONTROLCOMMAND_CONNECTED_FALSE;
				ManualControlCommandSet(&cmd);

				// Need to do this here since we don't process armed status.  Since this shouldn't happen in flight (changed config) 
				// immediately disarm
				setArmedIfChanged(FLIGHTSTATUS_ARMED_DISARMED);

				continue;
			}

			// decide if we have valid manual input or not
			valid_input_detected &= validInputRange(settings.ChannelMin[MANUALCONTROLSETTINGS_CHANNELGROUPS_THROTTLE], settings.ChannelMax[MANUALCONTROLSETTINGS_CHANNELGROUPS_THROTTLE], cmd.Channel[MANUALCONTROLSETTINGS_CHANNELGROUPS_THROTTLE]) &&
			     validInputRange(settings.ChannelMin[MANUALCONTROLSETTINGS_CHANNELGROUPS_ROLL], settings.ChannelMax[MANUALCONTROLSETTINGS_CHANNELGROUPS_ROLL], cmd.Channel[MANUALCONTROLSETTINGS_CHANNELGROUPS_ROLL]) &&
			     validInputRange(settings.ChannelMin[MANUALCONTROLSETTINGS_CHANNELGROUPS_YAW], settings.ChannelMax[MANUALCONTROLSETTINGS_CHANNELGROUPS_YAW], cmd.Channel[MANUALCONTROLSETTINGS_CHANNELGROUPS_YAW]) &&
			     validInputRange(settings.ChannelMin[MANUALCONTROLSETTINGS_CHANNELGROUPS_PITCH], settings.ChannelMax[MANUALCONTROLSETTINGS_CHANNELGROUPS_PITCH], cmd.Channel[MANUALCONTROLSETTINGS_CHANNELGROUPS_PITCH]);

			// Implement hysteresis loop on connection status
			if (valid_input_detected && (++connected_count > 10)) {
				cmd.Connected = MANUALCONTROLCOMMAND_CONNECTED_TRUE;
				connected_count = 0;
				disconnected_count = 0;
			} else if (!valid_input_detected && (++disconnected_count > 10)) {
				cmd.Connected = MANUALCONTROLCOMMAND_CONNECTED_FALSE;
				connected_count = 0;
				disconnected_count = 0;
			}

			if (cmd.Connected == MANUALCONTROLCOMMAND_CONNECTED_FALSE) {
				cmd.Throttle = -1;	// Shut down engine with no control
				cmd.Roll = 0;
				cmd.Yaw = 0;
				cmd.Pitch = 0;
				cmd.Collective = 0;
				//cmd.FlightMode = MANUALCONTROLCOMMAND_FLIGHTMODE_AUTO; // don't do until AUTO implemented and functioning
				// Important: Throttle < 0 will reset Stabilization coefficients among other things. Either change this,
				// or leave throttle at IDLE speed or above when going into AUTO-failsafe.
				AlarmsSet(SYSTEMALARMS_ALARM_MANUALCONTROL, SYSTEMALARMS_ALARM_WARNING);
				
				AccessoryDesiredData accessory;
				// Set Accessory 0
				if (settings.ChannelGroups[MANUALCONTROLSETTINGS_CHANNELGROUPS_ACCESSORY0] != 
					MANUALCONTROLSETTINGS_CHANNELGROUPS_NONE) {
					accessory.AccessoryVal = 0;
					if(AccessoryDesiredInstSet(0, &accessory) != 0)
						AlarmsSet(SYSTEMALARMS_ALARM_MANUALCONTROL, SYSTEMALARMS_ALARM_WARNING);
				}
				// Set Accessory 1
				if (settings.ChannelGroups[MANUALCONTROLSETTINGS_CHANNELGROUPS_ACCESSORY1] != 
					MANUALCONTROLSETTINGS_CHANNELGROUPS_NONE) {
					accessory.AccessoryVal = 0;
					if(AccessoryDesiredInstSet(1, &accessory) != 0)
						AlarmsSet(SYSTEMALARMS_ALARM_MANUALCONTROL, SYSTEMALARMS_ALARM_WARNING);
				}
				// Set Accessory 2
				if (settings.ChannelGroups[MANUALCONTROLSETTINGS_CHANNELGROUPS_ACCESSORY2] != 
					MANUALCONTROLSETTINGS_CHANNELGROUPS_NONE) {
					accessory.AccessoryVal = 0;
					if(AccessoryDesiredInstSet(2, &accessory) != 0)
						AlarmsSet(SYSTEMALARMS_ALARM_MANUALCONTROL, SYSTEMALARMS_ALARM_WARNING);
				}

			} else {
				AlarmsClear(SYSTEMALARMS_ALARM_MANUALCONTROL);

				// Scale channels to -1 -> +1 range
				cmd.Roll           = scaledChannel[MANUALCONTROLSETTINGS_CHANNELGROUPS_ROLL];
				cmd.Pitch          = scaledChannel[MANUALCONTROLSETTINGS_CHANNELGROUPS_PITCH];
				cmd.Yaw            = scaledChannel[MANUALCONTROLSETTINGS_CHANNELGROUPS_YAW];
				cmd.Throttle       = scaledChannel[MANUALCONTROLSETTINGS_CHANNELGROUPS_THROTTLE];
				flightMode         = scaledChannel[MANUALCONTROLSETTINGS_CHANNELGROUPS_FLIGHTMODE];

				// Apply deadband for Roll/Pitch/Yaw stick inputs
				if (settings.Deadband) {
					applyDeadband(&cmd.Roll, settings.Deadband);
					applyDeadband(&cmd.Pitch, settings.Deadband);
					applyDeadband(&cmd.Yaw, settings.Deadband);
				}

				if(cmd.Channel[MANUALCONTROLSETTINGS_CHANNELGROUPS_COLLECTIVE] != (uint16_t) PIOS_RCVR_INVALID &&
				   cmd.Channel[MANUALCONTROLSETTINGS_CHANNELGROUPS_COLLECTIVE] != (uint16_t) PIOS_RCVR_NODRIVER &&
				   cmd.Channel[MANUALCONTROLSETTINGS_CHANNELGROUPS_COLLECTIVE] != (uint16_t) PIOS_RCVR_TIMEOUT)
					cmd.Collective = scaledChannel[MANUALCONTROLSETTINGS_CHANNELGROUPS_COLLECTIVE];
				   
				AccessoryDesiredData accessory;
				// Set Accessory 0
				if (settings.ChannelGroups[MANUALCONTROLSETTINGS_CHANNELGROUPS_ACCESSORY0] != 
					MANUALCONTROLSETTINGS_CHANNELGROUPS_NONE) {
					accessory.AccessoryVal = scaledChannel[MANUALCONTROLSETTINGS_CHANNELGROUPS_ACCESSORY0];
					if(AccessoryDesiredInstSet(0, &accessory) != 0)
						AlarmsSet(SYSTEMALARMS_ALARM_MANUALCONTROL, SYSTEMALARMS_ALARM_WARNING);
				}
				// Set Accessory 1
				if (settings.ChannelGroups[MANUALCONTROLSETTINGS_CHANNELGROUPS_ACCESSORY1] != 
					MANUALCONTROLSETTINGS_CHANNELGROUPS_NONE) {
					accessory.AccessoryVal = scaledChannel[MANUALCONTROLSETTINGS_CHANNELGROUPS_ACCESSORY1];
					if(AccessoryDesiredInstSet(1, &accessory) != 0)
						AlarmsSet(SYSTEMALARMS_ALARM_MANUALCONTROL, SYSTEMALARMS_ALARM_WARNING);
				}
				// Set Accessory 2
				if (settings.ChannelGroups[MANUALCONTROLSETTINGS_CHANNELGROUPS_ACCESSORY2] != 
					MANUALCONTROLSETTINGS_CHANNELGROUPS_NONE) {
					accessory.AccessoryVal = scaledChannel[MANUALCONTROLSETTINGS_CHANNELGROUPS_ACCESSORY2];
					if(AccessoryDesiredInstSet(2, &accessory) != 0)
						AlarmsSet(SYSTEMALARMS_ALARM_MANUALCONTROL, SYSTEMALARMS_ALARM_WARNING);
				}

<<<<<<< HEAD

=======
				processFlightMode(&settings, flightMode);
>>>>>>> fa77eafa

			}
			
			if (processFailsafe(cmd.Connected == MANUALCONTROLCOMMAND_CONNECTED_TRUE, &settings) == false) {
				// Process arming outside conditional so system will disarm when disconnected.  However don't do
				// it when in failsafe mode

				// Only update the flight mode when we got valid data
				if (cmd.Connected == MANUALCONTROLCOMMAND_CONNECTED_TRUE)
					processFlightMode(&settings, flightMode);

				// However process arming all the time so it can time out
				processArm(&cmd, &settings);

			} else {
				// In the case of failsafe don't process the channels to update the flight mode
				ManualControlCommandSet(&cmd);
				continue;
			}
			
			// Update cmd object
			ManualControlCommandSet(&cmd);

		} else {
			ManualControlCommandGet(&cmd);	/* Under GCS control */
		}

		FlightStatusGet(&flightStatus);

		// Depending on the mode update the Stabilization or Actuator objects
		static uint8_t lastFlightMode = FLIGHTSTATUS_FLIGHTMODE_MANUAL;
		switch(PARSE_FLIGHT_MODE(flightStatus.FlightMode)) {
			case FLIGHTMODE_UNDEFINED:
				// This reflects a bug in the code architecture!
				AlarmsSet(SYSTEMALARMS_ALARM_MANUALCONTROL, SYSTEMALARMS_ALARM_CRITICAL);
				break;
			case FLIGHTMODE_MANUAL:
				updateActuatorDesired(&cmd);
				break;
			case FLIGHTMODE_STABILIZED:
				updateStabilizationDesired(&cmd, &settings);
				break;
			case FLIGHTMODE_GUIDANCE:
				switch(flightStatus.FlightMode) {
					case FLIGHTSTATUS_FLIGHTMODE_ALTITUDEHOLD:
						altitudeHoldDesired(&cmd, lastFlightMode != flightStatus.FlightMode);
						break;
					case FLIGHTSTATUS_FLIGHTMODE_POSITIONHOLD:
						updatePathDesired(&cmd, lastFlightMode != flightStatus.FlightMode);
						break;
					case FLIGHTSTATUS_FLIGHTMODE_RTH:
						setRTH(lastFlightMode != flightStatus.FlightMode);
						break;
					default:
						AlarmsSet(SYSTEMALARMS_ALARM_MANUALCONTROL, SYSTEMALARMS_ALARM_CRITICAL);
				}
				break;
		}
		lastFlightMode = flightStatus.FlightMode;
	}
}

static void resetRcvrActivity(struct rcvr_activity_fsm * fsm)
{
	ReceiverActivityData data;
	bool updated = false;

	/* Clear all channel activity flags */
	ReceiverActivityGet(&data);
	if (data.ActiveGroup != RECEIVERACTIVITY_ACTIVEGROUP_NONE &&
		data.ActiveChannel != 255) {
		data.ActiveGroup = RECEIVERACTIVITY_ACTIVEGROUP_NONE;
		data.ActiveChannel = 255;
		updated = true;
	}
	if (updated) {
		ReceiverActivitySet(&data);
	}

	/* Reset the FSM state */
	fsm->group        = 0;
	fsm->sample_count = 0;
}

static void updateRcvrActivitySample(uint32_t rcvr_id, uint16_t samples[], uint8_t max_channels) {
	for (uint8_t channel = 1; channel <= max_channels; channel++) {
		// Subtract 1 because channels are 1 indexed
		samples[channel - 1] = PIOS_RCVR_Read(rcvr_id, channel);
	}
}

static bool updateRcvrActivityCompare(uint32_t rcvr_id, struct rcvr_activity_fsm * fsm)
{
	bool activity_updated = false;

	/* Compare the current value to the previous sampled value */
	for (uint8_t channel = 1;
	     channel <= RCVR_ACTIVITY_MONITOR_CHANNELS_PER_GROUP;
	     channel++) {
		uint16_t delta;
		uint16_t prev = fsm->prev[channel - 1];   // Subtract 1 because channels are 1 indexed
		uint16_t curr = PIOS_RCVR_Read(rcvr_id, channel); 
		if (curr > prev) {
			delta = curr - prev;
		} else {
			delta = prev - curr;
		}

		if (delta > RCVR_ACTIVITY_MONITOR_MIN_RANGE) {
			/* Mark this channel as active */
			ReceiverActivityActiveGroupOptions group;

			/* Don't assume manualcontrolsettings and receiveractivity are in the same order. */
			switch (fsm->group) {
			case MANUALCONTROLSETTINGS_CHANNELGROUPS_PWM: 
				group = RECEIVERACTIVITY_ACTIVEGROUP_PWM;
				break;
			case MANUALCONTROLSETTINGS_CHANNELGROUPS_PPM:
				group = RECEIVERACTIVITY_ACTIVEGROUP_PPM;
				break;
			case MANUALCONTROLSETTINGS_CHANNELGROUPS_DSMMAINPORT:
				group = RECEIVERACTIVITY_ACTIVEGROUP_DSMMAINPORT;
				break;
			case MANUALCONTROLSETTINGS_CHANNELGROUPS_DSMFLEXIPORT:
				group = RECEIVERACTIVITY_ACTIVEGROUP_DSMFLEXIPORT;
				break;
			case MANUALCONTROLSETTINGS_CHANNELGROUPS_SBUS:
				group = RECEIVERACTIVITY_ACTIVEGROUP_SBUS;
				break;
			case MANUALCONTROLSETTINGS_CHANNELGROUPS_GCS:
				group = RECEIVERACTIVITY_ACTIVEGROUP_GCS;
				break;
			default:
				PIOS_Assert(0);
				break;
			}

			ReceiverActivityActiveGroupSet((uint8_t*)&group);
			ReceiverActivityActiveChannelSet(&channel);
			activity_updated = true;
		}
	}
	return (activity_updated);
}

static bool updateRcvrActivity(struct rcvr_activity_fsm * fsm)
{
	bool activity_updated = false;

	if (fsm->group >= MANUALCONTROLSETTINGS_CHANNELGROUPS_NONE) {
		/* We're out of range, reset things */
		resetRcvrActivity(fsm);
	}

	extern uint32_t pios_rcvr_group_map[];
	if (!pios_rcvr_group_map[fsm->group]) {
		/* Unbound group, skip it */
		goto group_completed;
	}

	if (fsm->sample_count == 0) {
		/* Take a sample of each channel in this group */
		updateRcvrActivitySample(pios_rcvr_group_map[fsm->group],
					fsm->prev,
					NELEMENTS(fsm->prev));
		fsm->sample_count++;
		return (false);
	}

	/* Compare with previous sample */
	activity_updated = updateRcvrActivityCompare(pios_rcvr_group_map[fsm->group], fsm);

group_completed:
	/* Reset the sample counter */
	fsm->sample_count = 0;

	/* Find the next active group, but limit search so we can't loop forever here */
	for (uint8_t i = 0; i < MANUALCONTROLSETTINGS_CHANNELGROUPS_NONE; i++) {
		/* Move to the next group */
		fsm->group++;
		if (fsm->group >= MANUALCONTROLSETTINGS_CHANNELGROUPS_NONE) {
			/* Wrap back to the first group */
			fsm->group = 0;
		}
		if (pios_rcvr_group_map[fsm->group]) {
			/* 
			 * Found an active group, take a sample here to avoid an
			 * extra 20ms delay in the main thread so we can speed up
			 * this algorithm.
			 */
			updateRcvrActivitySample(pios_rcvr_group_map[fsm->group],
						fsm->prev,
						NELEMENTS(fsm->prev));
			fsm->sample_count++;
			break;
		}
	}

	return (activity_updated);
}

static void updateActuatorDesired(ManualControlCommandData * cmd)
{
	ActuatorDesiredData actuator;
	ActuatorDesiredGet(&actuator);
	actuator.Roll = cmd->Roll;
	actuator.Pitch = cmd->Pitch;
	actuator.Yaw = cmd->Yaw;
	actuator.Throttle = (cmd->Throttle < 0) ? -1 : cmd->Throttle;
	ActuatorDesiredSet(&actuator);
}

static void updateStabilizationDesired(ManualControlCommandData * cmd, ManualControlSettingsData * settings)
{
	StabilizationDesiredData stabilization;
	StabilizationDesiredGet(&stabilization);

	StabilizationSettingsData stabSettings;
	StabilizationSettingsGet(&stabSettings);

	uint8_t * stab_settings;
	FlightStatusData flightStatus;
	FlightStatusGet(&flightStatus);
	switch(flightStatus.FlightMode) {
		case FLIGHTSTATUS_FLIGHTMODE_STABILIZED1:
			stab_settings = settings->Stabilization1Settings;
			break;
		case FLIGHTSTATUS_FLIGHTMODE_STABILIZED2:
			stab_settings = settings->Stabilization2Settings;
			break;
		case FLIGHTSTATUS_FLIGHTMODE_STABILIZED3:
			stab_settings = settings->Stabilization3Settings;
			break;
		default:
			// Major error, this should not occur because only enter this block when one of these is true
			AlarmsSet(SYSTEMALARMS_ALARM_MANUALCONTROL, SYSTEMALARMS_ALARM_CRITICAL);
			return;
	}

	// TOOD: Add assumption about order of stabilization desired and manual control stabilization mode fields having same order
	stabilization.StabilizationMode[STABILIZATIONDESIRED_STABILIZATIONMODE_ROLL]  = stab_settings[0];
	stabilization.StabilizationMode[STABILIZATIONDESIRED_STABILIZATIONMODE_PITCH] = stab_settings[1];
	stabilization.StabilizationMode[STABILIZATIONDESIRED_STABILIZATIONMODE_YAW]   = stab_settings[2];

	stabilization.Roll = (stab_settings[0] == STABILIZATIONDESIRED_STABILIZATIONMODE_NONE) ? cmd->Roll :
	     (stab_settings[0] == STABILIZATIONDESIRED_STABILIZATIONMODE_RATE) ? cmd->Roll * stabSettings.ManualRate[STABILIZATIONSETTINGS_MANUALRATE_ROLL] :
	     (stab_settings[0] == STABILIZATIONDESIRED_STABILIZATIONMODE_WEAKLEVELING) ? cmd->Roll * stabSettings.ManualRate[STABILIZATIONSETTINGS_MANUALRATE_ROLL] :
	     (stab_settings[0] == STABILIZATIONDESIRED_STABILIZATIONMODE_ATTITUDE) ? cmd->Roll * stabSettings.RollMax :
	     (stab_settings[0] == STABILIZATIONDESIRED_STABILIZATIONMODE_AXISLOCK) ? cmd->Roll * stabSettings.ManualRate[STABILIZATIONSETTINGS_MANUALRATE_ROLL] :
	     (stab_settings[0] == STABILIZATIONDESIRED_STABILIZATIONMODE_VIRTUALBAR) ? cmd->Roll :
	     0; // this is an invalid mode
					      ;
	stabilization.Pitch = (stab_settings[1] == STABILIZATIONDESIRED_STABILIZATIONMODE_NONE) ? cmd->Pitch :
	     (stab_settings[1] == STABILIZATIONDESIRED_STABILIZATIONMODE_RATE) ? cmd->Pitch * stabSettings.ManualRate[STABILIZATIONSETTINGS_MANUALRATE_PITCH] :
	     (stab_settings[1] == STABILIZATIONDESIRED_STABILIZATIONMODE_WEAKLEVELING) ? cmd->Pitch * stabSettings.ManualRate[STABILIZATIONSETTINGS_MANUALRATE_PITCH] :
	     (stab_settings[1] == STABILIZATIONDESIRED_STABILIZATIONMODE_ATTITUDE) ? cmd->Pitch * stabSettings.PitchMax :
	     (stab_settings[1] == STABILIZATIONDESIRED_STABILIZATIONMODE_AXISLOCK) ? cmd->Pitch * stabSettings.ManualRate[STABILIZATIONSETTINGS_MANUALRATE_PITCH] :
	     (stab_settings[1] == STABILIZATIONDESIRED_STABILIZATIONMODE_VIRTUALBAR) ? cmd->Pitch :
	     0; // this is an invalid mode

	stabilization.Yaw = (stab_settings[2] == STABILIZATIONDESIRED_STABILIZATIONMODE_NONE) ? cmd->Yaw :
	     (stab_settings[2] == STABILIZATIONDESIRED_STABILIZATIONMODE_RATE) ? cmd->Yaw * stabSettings.ManualRate[STABILIZATIONSETTINGS_MANUALRATE_YAW] :
	     (stab_settings[2] == STABILIZATIONDESIRED_STABILIZATIONMODE_WEAKLEVELING) ? cmd->Yaw * stabSettings.ManualRate[STABILIZATIONSETTINGS_MANUALRATE_YAW] :
	     (stab_settings[2] == STABILIZATIONDESIRED_STABILIZATIONMODE_ATTITUDE) ? cmd->Yaw * stabSettings.YawMax :
	     (stab_settings[2] == STABILIZATIONDESIRED_STABILIZATIONMODE_AXISLOCK) ? cmd->Yaw * stabSettings.ManualRate[STABILIZATIONSETTINGS_MANUALRATE_YAW] :
	     (stab_settings[2] == STABILIZATIONDESIRED_STABILIZATIONMODE_VIRTUALBAR) ? cmd->Yaw :
	     0; // this is an invalid mode

	stabilization.Throttle = (cmd->Throttle < 0) ? -1 : cmd->Throttle;
	StabilizationDesiredSet(&stabilization);
}

#if defined(REVOLUTION)
static void setRTH(bool changed)
{
	if(changed) {
		PositionActualData positionActual;
		PositionActualGet(&positionActual);

		PathDesiredData pathDesired;
		PathDesiredGet(&pathDesired);

		// Attempt to fly to home 10 m above the current location
		pathDesired.End[PATHDESIRED_END_NORTH] = 0;
		pathDesired.End[PATHDESIRED_END_EAST] = 0;
		pathDesired.End[PATHDESIRED_END_DOWN] = positionActual.Down - 10;
		pathDesired.StartingVelocity = 2;
		pathDesired.EndingVelocity = 2;
		pathDesired.Mode = PATHDESIRED_MODE_ENDPOINT;
		PathDesiredSet(&pathDesired);
	}
}

/**
 * Determine based on flight settings if we should enter failsafe when there is no valid input
 * it returns true when the failsafe is engaged and the informs the rest of the system not to
 * use the inputs
 */
static bool processFailsafe(bool valid_input_detected, ManualControlSettingsData *settings)
{
	static bool failsafe_enaged = false;

	if (valid_input_detected) {
		failsafe_enaged = false;
	} else if (!failsafe_enaged) {
		switch(settings->FailsafeBehavior) {
			case MANUALCONTROLSETTINGS_FAILSAFEBEHAVIOR_NONE:
				failsafe_enaged = false;
				break;
			case MANUALCONTROLSETTINGS_FAILSAFEBEHAVIOR_RTH: 
			{
				VtolPathFollowerSettingsData guidanceSettings;
				VtolPathFollowerSettingsGet(&guidanceSettings);
				
				FlightStatusData flightStatus;
				FlightStatusGet(&flightStatus);
				
				// Only makes sense to try and RTH if the AP is controlling throttle and we are
				// already armed.  It would be _really_ nice to have some indication we are actively
				// flying to put here.  I would like to check the throttle is engaged but that would
				// exclude fixed wing.
				if (guidanceSettings.ThrottleControl == VTOLPATHFOLLOWERSETTINGS_THROTTLECONTROL_TRUE &&
					flightStatus.Armed == FLIGHTSTATUS_ARMED_ARMED) {
					setRTH(true);
					flightStatus.FlightMode = FLIGHTSTATUS_FLIGHTMODE_RTH;
					FlightStatusSet(&flightStatus);
					failsafe_enaged = true;
				}
			}
				break;
		}
	} else if (failsafe_enaged) {
		// Eventually process more sophisticated behavior here like triggering landing
	}

	return failsafe_enaged;
}
  
/**
 * @brief Update the position desired to current location when
 * enabled and allow the waypoint to be moved by transmitter
 */
static void updatePathDesired(ManualControlCommandData * cmd, bool changed)
{
	static portTickType lastSysTime;
	portTickType thisSysTime;
	float dT;

	thisSysTime = xTaskGetTickCount();
	dT = (thisSysTime - lastSysTime) / portTICK_RATE_MS / 1000.0f;
	lastSysTime = thisSysTime;

	if(changed) {
		// After not being in this mode for a while init at current height
		PositionActualData positionActual;
		PositionActualGet(&positionActual);
		
		PathDesiredData pathDesired;
		PathDesiredGet(&pathDesired);
		pathDesired.End[PATHDESIRED_END_NORTH] = positionActual.North;
		pathDesired.End[PATHDESIRED_END_EAST] = positionActual.East;
		pathDesired.End[PATHDESIRED_END_DOWN] = positionActual.Down;
		pathDesired.Mode = PATHDESIRED_MODE_ENDPOINT;
		PathDesiredSet(&pathDesired);
	} else {
		PathDesiredData pathDesired;
		PathDesiredGet(&pathDesired);
		pathDesired.End[PATHDESIRED_END_NORTH] += dT * -cmd->Pitch;
		pathDesired.End[PATHDESIRED_END_EAST] += dT * cmd->Roll;
		pathDesired.Mode = PATHDESIRED_MODE_ENDPOINT;
		PathDesiredSet(&pathDesired);
	}
}

/**
 * @brief Update the altitude desired to current altitude when
 * enabled and enable altitude mode for stabilization
 * @todo: Need compile flag to exclude this from copter control
 */
static void altitudeHoldDesired(ManualControlCommandData * cmd, bool changed)
{
	const float DEADBAND_HIGH = 0.55;
	const float DEADBAND_LOW = 0.45;
	
	static portTickType lastSysTime;
	static bool zeroed = false;
	portTickType thisSysTime;
	float dT;
	AltitudeHoldDesiredData altitudeHoldDesired;
	AltitudeHoldDesiredGet(&altitudeHoldDesired);

	StabilizationSettingsData stabSettings;
	StabilizationSettingsGet(&stabSettings);

	thisSysTime = xTaskGetTickCount();
	dT = (thisSysTime - lastSysTime) / portTICK_RATE_MS / 1000.0f;
	lastSysTime = thisSysTime;

	altitudeHoldDesired.Roll = cmd->Roll * stabSettings.RollMax;
	altitudeHoldDesired.Pitch = cmd->Pitch * stabSettings.PitchMax;
	altitudeHoldDesired.Yaw = cmd->Yaw * stabSettings.ManualRate[STABILIZATIONSETTINGS_MANUALRATE_YAW];
	
	float currentDown;
	PositionActualDownGet(&currentDown);
	if(changed) {
		// After not being in this mode for a while init at current height
		altitudeHoldDesired.Altitude = 0;
		zeroed = false;
	} else if (cmd->Throttle > DEADBAND_HIGH && zeroed)
		altitudeHoldDesired.Altitude += (cmd->Throttle - DEADBAND_HIGH) * dT;
	else if (cmd->Throttle < DEADBAND_LOW && zeroed)
		altitudeHoldDesired.Altitude += (cmd->Throttle - DEADBAND_LOW) * dT;
	else if (cmd->Throttle >= DEADBAND_LOW && cmd->Throttle <= DEADBAND_HIGH)  // Require the stick to enter the dead band before they can move height
		zeroed = true;
	
	AltitudeHoldDesiredSet(&altitudeHoldDesired);
}
#else

// TODO: These functions should never be accessible on CC.  Any configuration that
// could allow them to be called sholud already throw an error to prevent this happening
// in flight

static bool processFailsafe(bool valid_input_detected, ManualControlSettingsData *settings)
{
	return false;
}

static void setRTH(bool changed)
{
	AlarmsSet(SYSTEMALARMS_ALARM_MANUALCONTROL, SYSTEMALARMS_ALARM_ERROR);
}

static void updatePathDesired(ManualControlCommandData * cmd, bool changed)
{
	AlarmsSet(SYSTEMALARMS_ALARM_MANUALCONTROL, SYSTEMALARMS_ALARM_ERROR);
}

static void altitudeHoldDesired(ManualControlCommandData * cmd, bool changed)
{
	AlarmsSet(SYSTEMALARMS_ALARM_MANUALCONTROL, SYSTEMALARMS_ALARM_ERROR);
}
#endif
/**
 * Convert channel from servo pulse duration (microseconds) to scaled -1/+1 range.
 */
static float scaleChannel(int16_t value, int16_t max, int16_t min, int16_t neutral)
{
	float valueScaled;

	// Scale
	if ((max > min && value >= neutral) || (min > max && value <= neutral))
	{
		if (max != neutral)
			valueScaled = (float)(value - neutral) / (float)(max - neutral);
		else
			valueScaled = 0;
	}
	else
	{
		if (min != neutral)
			valueScaled = (float)(value - neutral) / (float)(neutral - min);
		else
			valueScaled = 0;
	}

	// Bound
	if (valueScaled >  1.0) valueScaled =  1.0;
	else
	if (valueScaled < -1.0) valueScaled = -1.0;

	return valueScaled;
}

static uint32_t timeDifferenceMs(portTickType start_time, portTickType end_time) {
	if(end_time > start_time)
		return (end_time - start_time) * portTICK_RATE_MS;
	return ((((portTICK_RATE_MS) -1) - start_time) + end_time) * portTICK_RATE_MS;
}

/**
 * @brief Determine if the aircraft is safe to arm
 * @returns True if safe to arm, false otherwise
 */
static bool okToArm(void)
{
	// read alarms
	SystemAlarmsData alarms;
	SystemAlarmsGet(&alarms);


	// Check each alarm
	for (int i = 0; i < SYSTEMALARMS_ALARM_NUMELEM; i++)
	{
		if (alarms.Alarm[i] >= SYSTEMALARMS_ALARM_ERROR)
		{	// found an alarm thats set
			if (i == SYSTEMALARMS_ALARM_GPS || i == SYSTEMALARMS_ALARM_TELEMETRY)
				continue;

			return false;
		}
	}

	return true;
}

/**
 * @brief Update the flightStatus object only if value changed.  Reduces callbacks
 * @param[in] val The new value
 */
static void setArmedIfChanged(uint8_t val) {
	FlightStatusData flightStatus;
	FlightStatusGet(&flightStatus);

	if(flightStatus.Armed != val) {
		flightStatus.Armed = val;
		FlightStatusSet(&flightStatus);
	}
}

/**
 * @brief Process the inputs and determine whether to arm or not
 * @param[out] cmd The structure to set the armed in
 * @param[in] settings Settings indicating the necessary position
 */
static void processArm(ManualControlCommandData * cmd, ManualControlSettingsData * settings)
{

	bool lowThrottle = cmd->Throttle <= 0;

	if (settings->Arming == MANUALCONTROLSETTINGS_ARMING_ALWAYSDISARMED) {
		// In this configuration we always disarm
		setArmedIfChanged(FLIGHTSTATUS_ARMED_DISARMED);
	} else {
		// Not really needed since this function not called when disconnected
		if (cmd->Connected == MANUALCONTROLCOMMAND_CONNECTED_FALSE)
			lowThrottle = true;

		// The throttle is not low, in case we where arming or disarming, abort
		if (!lowThrottle) {
			switch(armState) {
				case ARM_STATE_DISARMING_MANUAL:
				case ARM_STATE_DISARMING_TIMEOUT:
					armState = ARM_STATE_ARMED;
					break;
				case ARM_STATE_ARMING_MANUAL:
					armState = ARM_STATE_DISARMED;
					break;
				default:
					// Nothing needs to be done in the other states
					break;
			}
			return;
		}

		// The rest of these cases throttle is low
		if (settings->Arming == MANUALCONTROLSETTINGS_ARMING_ALWAYSARMED) {
			// In this configuration, we go into armed state as soon as the throttle is low, never disarm
			setArmedIfChanged(FLIGHTSTATUS_ARMED_ARMED);
			return;
		}


		// When the configuration is not "Always armed" and no "Always disarmed",
		// the state will not be changed when the throttle is not low
		static portTickType armedDisarmStart;
		float armingInputLevel = 0;

		// Calc channel see assumptions7
		int8_t sign = ((settings->Arming-MANUALCONTROLSETTINGS_ARMING_ROLLLEFT)%2) ? -1 : 1;
		switch ( (settings->Arming-MANUALCONTROLSETTINGS_ARMING_ROLLLEFT)/2 ) {
			case ARMING_CHANNEL_ROLL:    armingInputLevel = sign * cmd->Roll;    break;
			case ARMING_CHANNEL_PITCH:   armingInputLevel = sign * cmd->Pitch;   break;
			case ARMING_CHANNEL_YAW:     armingInputLevel = sign * cmd->Yaw;     break;
		}

		bool manualArm = false;
		bool manualDisarm = false;

		if (armingInputLevel <= -ARMED_THRESHOLD)
			manualArm = true;
		else if (armingInputLevel >= +ARMED_THRESHOLD)
			manualDisarm = true;

		switch(armState) {
			case ARM_STATE_DISARMED:
				setArmedIfChanged(FLIGHTSTATUS_ARMED_DISARMED);

				// only allow arming if it's OK too
				if (manualArm && okToArm()) {
					armedDisarmStart = lastSysTime;
					armState = ARM_STATE_ARMING_MANUAL;
				}
				break;

			case ARM_STATE_ARMING_MANUAL:
				setArmedIfChanged(FLIGHTSTATUS_ARMED_ARMING);

				if (manualArm && (timeDifferenceMs(armedDisarmStart, lastSysTime) > ARMED_TIME_MS))
					armState = ARM_STATE_ARMED;
				else if (!manualArm)
					armState = ARM_STATE_DISARMED;
				break;

			case ARM_STATE_ARMED:
				// When we get here, the throttle is low,
				// we go immediately to disarming due to timeout, also when the disarming mechanism is not enabled
				armedDisarmStart = lastSysTime;
				armState = ARM_STATE_DISARMING_TIMEOUT;
				setArmedIfChanged(FLIGHTSTATUS_ARMED_ARMED);
				break;

			case ARM_STATE_DISARMING_TIMEOUT:
				// We get here when armed while throttle low, even when the arming timeout is not enabled
				if ((settings->ArmedTimeout != 0) && (timeDifferenceMs(armedDisarmStart, lastSysTime) > settings->ArmedTimeout))
					armState = ARM_STATE_DISARMED;

				// Switch to disarming due to manual control when needed
				if (manualDisarm) {
					armedDisarmStart = lastSysTime;
					armState = ARM_STATE_DISARMING_MANUAL;
				}
				break;

			case ARM_STATE_DISARMING_MANUAL:
				if (manualDisarm &&(timeDifferenceMs(armedDisarmStart, lastSysTime) > ARMED_TIME_MS))
					armState = ARM_STATE_DISARMED;
				else if (!manualDisarm)
					armState = ARM_STATE_ARMED;
				break;
		}	// End Switch
	}
}

/**
 * @brief Determine which of N positions the flight mode switch is in and set flight mode accordingly
 * @param[out] cmd Pointer to the command structure to set the flight mode in
 * @param[in] settings The settings which indicate which position is which mode
 * @param[in] flightMode the value of the switch position
 */
static void processFlightMode(ManualControlSettingsData *settings, float flightMode)
{
	FlightStatusData flightStatus;
	FlightStatusGet(&flightStatus);

	// Convert flightMode value into the switch position in the range [0..N-1]
	uint8_t pos = ((int16_t)(flightMode * 256.0f) + 256) * settings->FlightModeNumber >> 9;
	if (pos >= settings->FlightModeNumber)
		pos = settings->FlightModeNumber - 1;

	uint8_t newMode = settings->FlightModePosition[pos];

	if (flightStatus.FlightMode != newMode) {
		flightStatus.FlightMode = newMode;
		FlightStatusSet(&flightStatus);
	}
}

/**
 * @brief Determine if the manual input value is within acceptable limits
 * @returns return TRUE if so, otherwise return FALSE
 */
bool validInputRange(int16_t min, int16_t max, uint16_t value)
{
	if (min > max)
	{
		int16_t tmp = min;
		min = max;
		max = tmp;
	}
	return (value >= min - CONNECTION_OFFSET && value <= max + CONNECTION_OFFSET);
}

/**
 * @brief Apply deadband to Roll/Pitch/Yaw channels
 */
static void applyDeadband(float *value, float deadband)
{
	if (fabs(*value) < deadband)
		*value = 0.0f;
	else
		if (*value > 0.0f)
			*value -= deadband;
		else
			*value += deadband;
}

/**
  * @}
  * @}
  */<|MERGE_RESOLUTION|>--- conflicted
+++ resolved
@@ -365,12 +365,6 @@
 						AlarmsSet(SYSTEMALARMS_ALARM_MANUALCONTROL, SYSTEMALARMS_ALARM_WARNING);
 				}
 
-<<<<<<< HEAD
-
-=======
-				processFlightMode(&settings, flightMode);
->>>>>>> fa77eafa
-
 			}
 			
 			if (processFailsafe(cmd.Connected == MANUALCONTROLCOMMAND_CONNECTED_TRUE, &settings) == false) {
