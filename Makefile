# Set up a default goal
.DEFAULT_GOAL := help

# Set up some macros for common directories within the tree
ROOT_DIR=$(CURDIR)
TOOLS_DIR=$(ROOT_DIR)/tools
BUILD_DIR=$(ROOT_DIR)/build
DL_DIR=$(ROOT_DIR)/downloads

# Clean out undesirable variables from the environment and command-line
# to remove the chance that they will cause problems with our build
define SANITIZE_VAR
$(if $(filter-out undefined,$(origin $(1))),
  $(info *NOTE*      Sanitized $(2) variable '$(1)' from $(origin $(1)))
  MAKEOVERRIDES = $(filter-out $(1)=%,$(MAKEOVERRIDES))
  override $(1) :=
  unexport $(1)
)
endef

# These specific variables can influence gcc in unexpected (and undesirable) ways
SANITIZE_GCC_VARS := TMPDIR GCC_EXEC_PREFIX COMPILER_PATH LIBRARY_PATH
SANITIZE_GCC_VARS += CFLAGS CPATH C_INCLUDE_PATH CPLUS_INCLUDE_PATH OBJC_INCLUDE_PATH DEPENDENCIES_OUTPUT
$(foreach var, $(SANITIZE_GCC_VARS), $(eval $(call SANITIZE_VAR,$(var),disallowed)))

# These specific variables used to be valid but now they make no sense
SANITIZE_DEPRECATED_VARS := USE_BOOTLOADER
$(foreach var, $(SANITIZE_DEPRECATED_VARS), $(eval $(call SANITIZE_VAR,$(var),deprecated)))

# We almost need to consider autoconf/automake instead of this
# I don't know if windows supports uname :-(
QT_SPEC=win32-g++
UAVOBJGENERATOR="$(BUILD_DIR)/ground/uavobjgenerator/debug/uavobjgenerator.exe"
UNAME := $(shell uname)
ifeq ($(UNAME), Linux)
  QT_SPEC=linux-g++
  UAVOBJGENERATOR="$(BUILD_DIR)/ground/uavobjgenerator/uavobjgenerator"
endif
ifeq ($(UNAME), Darwin)
  QT_SPEC=macx-g++
  UAVOBJGENERATOR="$(BUILD_DIR)/ground/uavobjgenerator/uavobjgenerator"
endif

# OpenPilot GCS build configuration (debug | release)
GCS_BUILD_CONF ?= debug

# Set up misc host tools
RM=rm

# Decide on a verbosity level based on the V= parameter
export AT := @

ifndef V
export V0    :=
export V1    := $(AT)
else ifeq ($(V), 0)
export V0    := $(AT)
export V1    := $(AT)
else ifeq ($(V), 1)
endif

.PHONY: help
help:
	@echo
	@echo "   This Makefile is known to work on Linux and Mac in a standard shell environment."
	@echo "   It also works on Windows by following the instructions in make/winx86/README.txt."
	@echo
	@echo "   Here is a summary of the available targets:"
	@echo
	@echo "   [Tool Installers]"
	@echo "     qt_sdk_install       - Install the QT v4.7.3 tools"
	@echo "     arm_sdk_install      - Install the Code Sourcery ARM gcc toolchain"
	@echo "     openocd_install      - Install the OpenOCD JTAG daemon"
	@echo "     stm32flash_install   - Install the stm32flash tool for unbricking boards"
	@echo "     dfuutil_install      - Install the dfu-util tool for unbricking F4-based boards"
	@echo
	@echo "   [Big Hammer]"
	@echo "     all                  - Generate UAVObjects, build openpilot firmware and gcs"
	@echo "     all_flight           - Build all firmware, bootloaders and bootloader updaters"
	@echo "     all_fw               - Build only firmware for all boards"
	@echo "     all_bl               - Build only bootloaders for all boards"
	@echo "     all_bu               - Build only bootloader updaters for all boards"
	@echo
	@echo "     all_clean            - Remove your build directory ($(BUILD_DIR))"
	@echo "     all_flight_clean     - Remove all firmware, bootloaders and bootloader updaters"
	@echo "     all_fw_clean         - Remove firmware for all boards"
	@echo "     all_bl_clean         - Remove bootlaoders for all boards"
	@echo "     all_bu_clean         - Remove bootloader updaters for all boards"
	@echo
	@echo "     all_<board>          - Build all available images for <board>"
	@echo "     all_<board>_clean    - Remove all available images for <board>"
	@echo
	@echo "   [Firmware]"
	@echo "     <board>              - Build firmware for <board>"
	@echo "                            supported boards are ($(ALL_BOARDS))"
	@echo "     fw_<board>           - Build firmware for <board>"
	@echo "                            supported boards are ($(FW_BOARDS))"
	@echo "     fw_<board>_clean     - Remove firmware for <board>"
	@echo "     fw_<board>_program   - Use OpenOCD + JTAG to write firmware to <board>"
	@echo
	@echo "   [Bootloader]"
	@echo "     bl_<board>           - Build bootloader for <board>"
	@echo "                            supported boards are ($(BL_BOARDS))"
	@echo "     bl_<board>_clean     - Remove bootloader for <board>"
	@echo "     bl_<board>_program   - Use OpenOCD + JTAG to write bootloader to <board>"
	@echo
	@echo "   [Bootloader Updater]"
	@echo "     bu_<board>           - Build bootloader updater for <board>"
	@echo "                            supported boards are ($(BU_BOARDS))"
	@echo "     bu_<board>_clean     - Remove bootloader updater for <board>"
	@echo
	@echo "   [Unbrick a board]"
	@echo "     unbrick_<board>      - Use the STM32's built in boot ROM to write a bootloader to <board>"
	@echo "                            supported boards are ($(BL_BOARDS))"
	@echo
	@echo "   [Simulation]"
	@echo "     sim_posix            - Build OpenPilot simulation firmware for"
	@echo "                            a POSIX compatible system (Linux, Mac OS X, ...)"
	@echo "     sim_posix_clean      - Delete all build output for the POSIX simulation"
	@echo "     sim_win32            - Build OpenPilot simulation firmware for"
	@echo "                            Windows using mingw and msys"
	@echo "     sim_win32_clean      - Delete all build output for the win32 simulation"
	@echo
	@echo "   [GCS]"
	@echo "     gcs                  - Build the Ground Control System (GCS) application"
	@echo "     gcs_clean            - Remove the Ground Control System (GCS) application"
	@echo
	@echo "   [UAVObjects]"
	@echo "     uavobjects           - Generate source files from the UAVObject definition XML files"
	@echo "     uavobjects_test      - parse xml-files - check for valid, duplicate ObjId's, ... "
	@echo "     uavobjects_<group>   - Generate source files from a subset of the UAVObject definition XML files"
	@echo "                            supported groups are ($(UAVOBJ_TARGETS))"
	@echo
	@echo "   Note: All tools will be installed into $(TOOLS_DIR)"
	@echo "         All build output will be placed in $(BUILD_DIR)"
	@echo

.PHONY: all
all: uavobjects all_ground all_flight

.PHONY: all_clean
all_clean:
	[ ! -d "$(BUILD_DIR)" ] || $(RM) -rf "$(BUILD_DIR)"

$(DL_DIR):
	mkdir -p $@

$(TOOLS_DIR):
	mkdir -p $@

$(BUILD_DIR):
	mkdir -p $@

###############################################################
#
# Installers for tools required by the ground and flight builds
#
# NOTE: These are not tied to the default goals
#       and must be invoked manually
#
###############################################################

# Set up QT toolchain
QT_SDK_DIR := $(TOOLS_DIR)/qtsdk-v1.2

.PHONY: qt_sdk_install
qt_sdk_install: QT_SDK_URL  := http://www.developer.nokia.com/dp?uri=http://sw.nokia.com/id/8ea74da4-fec1-4277-8b26-c58cc82e204b/Qt_SDK_Lin32_offline
qt_sdk_install: QT_SDK_FILE := Qt_SDK_Lin32_offline_v1_2_en.run
#qt_sdk_install: QT_SDK_URL  := http://www.developer.nokia.com/dp?uri=http://sw.nokia.com/id/c365bbf5-c2b9-4dda-9c1f-34b2c8d07785/Qt_SDK_Lin32_offline_v1_1_2
#qt_sdk_install: QT_SDK_FILE := Qt_SDK_Lin32_offline_v1_1_2_en.run
# order-only prereq on directory existance:
qt_sdk_install : | $(DL_DIR) $(TOOLS_DIR)
qt_sdk_install: qt_sdk_clean
        # download the source only if it's newer than what we already have
	$(V1) wget -N --content-disposition -P "$(DL_DIR)" "$(QT_SDK_URL)"
        # tell the user exactly which path they should select in the GUI
	$(V1) echo "*** NOTE NOTE NOTE ***"
	$(V1) echo "*"
	$(V1) echo "*  In the GUI, please use exactly this path as the installation path:"
	$(V1) echo "*        $(QT_SDK_DIR)"
	$(V1) echo "*"
	$(V1) echo "*** NOTE NOTE NOTE ***"

        #installer is an executable, make it executable and run it
	$(V1) chmod u+x "$(DL_DIR)/$(QT_SDK_FILE)"
	$(V1) "$(DL_DIR)/$(QT_SDK_FILE)" -style cleanlooks

.PHONY: qt_sdk_clean
qt_sdk_clean:
	$(V1) [ ! -d "$(QT_SDK_DIR)" ] || $(RM) -rf $(QT_SDK_DIR)

# Set up ARM (STM32) SDK
ARM_SDK_DIR := $(TOOLS_DIR)/arm-2011.03

.PHONY: arm_sdk_install
arm_sdk_install: ARM_SDK_URL  := https://sourcery.mentor.com/sgpp/lite/arm/portal/package8736/public/arm-none-eabi/arm-2011.03-42-arm-none-eabi-i686-pc-linux-gnu.tar.bz2
arm_sdk_install: ARM_SDK_FILE := $(notdir $(ARM_SDK_URL))
# order-only prereq on directory existance:
arm_sdk_install: | $(DL_DIR) $(TOOLS_DIR)
arm_sdk_install: arm_sdk_clean
        # download the source only if it's newer than what we already have
	$(V1) wget --no-check-certificate -N -P "$(DL_DIR)" "$(ARM_SDK_URL)"

        # binary only release so just extract it
	$(V1) tar -C $(TOOLS_DIR) -xjf "$(DL_DIR)/$(ARM_SDK_FILE)"

.PHONY: arm_sdk_clean
arm_sdk_clean:
	$(V1) [ ! -d "$(ARM_SDK_DIR)" ] || $(RM) -r $(ARM_SDK_DIR)

# Set up openocd tools
OPENOCD_DIR       := $(TOOLS_DIR)/openocd
OPENOCD_WIN_DIR   := $(TOOLS_DIR)/openocd_win
OPENOCD_BUILD_DIR := $(DL_DIR)/openocd-build

.PHONY: openocd_install
openocd_install: | $(DL_DIR) $(TOOLS_DIR)
openocd_install: OPENOCD_URL  := http://sourceforge.net/projects/openocd/files/openocd/0.5.0/openocd-0.5.0.tar.bz2/download
openocd_install: OPENOCD_FILE := openocd-0.5.0.tar.bz2
openocd_install: openocd_clean
        # download the source only if it's newer than what we already have
	$(V1) wget -N -P "$(DL_DIR)" --trust-server-name "$(OPENOCD_URL)"

        # extract the source
	$(V1) [ ! -d "$(OPENOCD_BUILD_DIR)" ] || $(RM) -r "$(OPENOCD_BUILD_DIR)"
	$(V1) mkdir -p "$(OPENOCD_BUILD_DIR)"
	$(V1) tar -C $(OPENOCD_BUILD_DIR) -xjf "$(DL_DIR)/$(OPENOCD_FILE)"

        # build and install
	$(V1) mkdir -p "$(OPENOCD_DIR)"
	$(V1) ( \
<<<<<<< HEAD
	  cd $(DL_DIR)/openocd-build/openocd-0.5.0 ; \
	  ./configure --prefix="$(OPENOCD_DIR)" --enable-ft2232_libftdi ; \
=======
	  cd $(OPENOCD_BUILD_DIR)/openocd-0.5.0 ; \
	  ./configure --prefix="$(OPENOCD_DIR)" --enable-ft2232_libftdi --enable-buspirate; \
	  $(MAKE) --silent ; \
	  $(MAKE) --silent install ; \
	)

        # delete the extracted source when we're done
	$(V1) [ ! -d "$(OPENOCD_BUILD_DIR)" ] || $(RM) -rf "$(OPENOCD_BUILD_DIR)"

.PHONY: ftd2xx_install

FTD2XX_DIR := $(DL_DIR)/ftd2xx

ftd2xx_install: | $(DL_DIR)
ftd2xx_install: FTD2XX_URL  := http://www.ftdichip.com/Drivers/CDM/Beta/CDM20817.zip
ftd2xx_install: FTD2XX_FILE := CDM20817.zip
ftd2xx_install: ftd2xx_clean
        # download the file only if it's newer than what we already have
	$(V0) @echo " DOWNLOAD     $(FTD2XX_URL)"
	$(V1) wget -q -N -P "$(DL_DIR)" "$(FTD2XX_URL)"

        # extract the source
	$(V0) @echo " EXTRACT      $(FTD2XX_FILE) -> $(FTD2XX_DIR)"
	$(V1) mkdir -p "$(FTD2XX_DIR)"
	$(V1) unzip -q -d "$(FTD2XX_DIR)" "$(DL_DIR)/$(FTD2XX_FILE)"

.PHONY: ftd2xx_clean
ftd2xx_clean:
	$(V0) @echo " CLEAN        $(FTD2XX_DIR)"
	$(V1) [ ! -d "$(FTD2XX_DIR)" ] || $(RM) -r "$(FTD2XX_DIR)"

.PHONY: ftd2xx_install

LIBUSB_WIN_DIR := $(DL_DIR)/libusb-win32-bin-1.2.6.0

libusb_win_install: | $(DL_DIR)
libusb_win_install: LIBUSB_WIN_URL  := http://sourceforge.net/projects/libusb-win32/files/libusb-win32-releases/1.2.6.0/libusb-win32-bin-1.2.6.0.zip/download
libusb_win_install: LIBUSB_WIN_FILE := libusb-win32-bin-1.2.6.0.zip
libusb_win_install: libusb_win_clean
        # download the file only if it's newer than what we already have
	$(V0) @echo " DOWNLOAD     $(LIBUSB_WIN_URL)"
	$(V1) wget -q -N -P "$(DL_DIR)" --trust-server-name "$(LIBUSB_WIN_URL)"

        # extract the source
	$(V0) @echo " EXTRACT      $(LIBUSB_WIN_FILE) -> $(LIBUSB_WIN_DIR)"
	$(V1) mkdir -p "$(LIBUSB_WIN_DIR)"
	$(V1) unzip -q -d "$(DL_DIR)" "$(DL_DIR)/$(LIBUSB_WIN_FILE)"

        # fixup .h file needed by openocd build
	$(V0) @echo " FIXUP        $(LIBUSB_WIN_DIR)"
	$(V1) ln -s "$(LIBUSB_WIN_DIR)/include/lusb0_usb.h" "$(LIBUSB_WIN_DIR)/include/usb.h"

.PHONY: libusb_win_clean
libusb_win_clean:
	$(V0) @echo " CLEAN        $(LIBUSB_WIN_DIR)"
	$(V1) [ ! -d "$(LIBUSB_WIN_DIR)" ] || $(RM) -r "$(LIBUSB_WIN_DIR)"

.PHONY: openocd_git_win_install

openocd_git_win_install: | $(DL_DIR) $(TOOLS_DIR)
openocd_git_win_install: OPENOCD_URL  := git://openocd.git.sourceforge.net/gitroot/openocd/openocd
openocd_git_win_install: OPENOCD_REV  := f1c0133321c8fcadadd10bba5537c0a634eb183b
openocd_git_win_install: openocd_win_clean libusb_win_install ftd2xx_install
        # download the source
	$(V0) @echo " DOWNLOAD     $(OPENOCD_URL) @ $(OPENOCD_REV)"
	$(V1) [ ! -d "$(OPENOCD_BUILD_DIR)" ] || $(RM) -rf "$(OPENOCD_BUILD_DIR)"
	$(V1) mkdir -p "$(OPENOCD_BUILD_DIR)"
	$(V1) git clone --no-checkout $(OPENOCD_URL) "$(DL_DIR)/openocd-build"
	$(V1) ( \
	  cd $(OPENOCD_BUILD_DIR) ; \
	  git checkout -q $(OPENOCD_REV) ; \
	)

        # apply patches
	$(V0) @echo " PATCH        $(OPENOCD_BUILD_DIR)"
	$(V1) ( \
	  cd $(OPENOCD_BUILD_DIR) ; \
	  git apply < $(ROOT_DIR)/flight/Project/OpenOCD/0001-armv7m-remove-dummy-FP-regs-for-new-gdb.patch ; \
	  git apply < $(ROOT_DIR)/flight/Project/OpenOCD/0002-rtos-add-stm32_stlink-to-FreeRTOS-targets.patch ; \
	)

        # build and install
	$(V0) @echo " BUILD        $(OPENOCD_WIN_DIR)"
	$(V1) mkdir -p "$(OPENOCD_WIN_DIR)"
	$(V1) ( \
	  cd $(OPENOCD_BUILD_DIR) ; \
	  ./bootstrap ; \
	  ./configure --enable-maintainer-mode --prefix="$(OPENOCD_WIN_DIR)" \
		--build=i686-pc-linux-gnu --host=i586-mingw32msvc \
		CPPFLAGS=-I$(LIBUSB_WIN_DIR)/include \
		LDFLAGS=-L$(LIBUSB_WIN_DIR)/lib/gcc \
		--enable-ft2232_ftd2xx --with-ftd2xx-win32-zipdir=$(FTD2XX_DIR) \
		--disable-werror \
		--enable-stlink ; \
>>>>>>> 3cf4fe65
	  $(MAKE) ; \
	  $(MAKE) install ; \
	)

        # delete the extracted source when we're done
	$(V1) [ ! -d "$(OPENOCD_BUILD_DIR)" ] || $(RM) -rf "$(OPENOCD_BUILD_DIR)"

.PHONY: openocd_win_clean
openocd_win_clean:
	$(V0) @echo " CLEAN        $(OPENOCD_WIN_DIR)"
	$(V1) [ ! -d "$(OPENOCD_WIN_DIR)" ] || $(RM) -r "$(OPENOCD_WIN_DIR)"

.PHONY: openocd_git_install

openocd_git_install: | $(DL_DIR) $(TOOLS_DIR)
openocd_git_install: OPENOCD_URL  := git://openocd.git.sourceforge.net/gitroot/openocd/openocd
openocd_git_install: OPENOCD_REV  := f1c0133321c8fcadadd10bba5537c0a634eb183b
openocd_git_install: openocd_clean
        # download the source
	$(V0) @echo " DOWNLOAD     $(OPENOCD_URL) @ $(OPENOCD_REV)"
	$(V1) [ ! -d "$(OPENOCD_BUILD_DIR)" ] || $(RM) -rf "$(OPENOCD_BUILD_DIR)"
	$(V1) mkdir -p "$(OPENOCD_BUILD_DIR)"
	$(V1) git clone --no-checkout $(OPENOCD_URL) "$(OPENOCD_BUILD_DIR)"
	$(V1) ( \
	  cd $(OPENOCD_BUILD_DIR) ; \
	  git checkout -q $(OPENOCD_REV) ; \
	)

        # apply patches
	$(V0) @echo " PATCH        $(OPENOCD_DIR)"
	$(V1) ( \
	  cd $(OPENOCD_BUILD_DIR) ; \
	  git apply < $(ROOT_DIR)/flight/Project/OpenOCD/0001-armv7m-remove-dummy-FP-regs-for-new-gdb.patch ; \
	  git apply < $(ROOT_DIR)/flight/Project/OpenOCD/0002-rtos-add-stm32_stlink-to-FreeRTOS-targets.patch ; \
	)

        # build and install
	$(V0) @echo " BUILD        $(OPENOCD_DIR)"
	$(V1) mkdir -p "$(OPENOCD_DIR)"
	$(V1) ( \
	  cd $(OPENOCD_BUILD_DIR) ; \
	  ./bootstrap ; \
	  ./configure --enable-maintainer-mode --prefix="$(OPENOCD_DIR)" --enable-ft2232_libftdi --enable-buspirate --enable-stlink ; \
	  $(MAKE) ; \
	  $(MAKE) install ; \
	)

        # delete the extracted source when we're done
	$(V1) [ ! -d "$(OPENOCD_BUILD_DIR)" ] || $(RM) -rf "$(OPENOCD_BUILD_DIR)"

.PHONY: openocd_clean
openocd_clean:
	$(V0) @echo " CLEAN        $(OPENOCD_DIR)"
	$(V1) [ ! -d "$(OPENOCD_DIR)" ] || $(RM) -r "$(OPENOCD_DIR)"

STM32FLASH_DIR := $(TOOLS_DIR)/stm32flash

.PHONY: stm32flash_install
stm32flash_install: STM32FLASH_URL := http://stm32flash.googlecode.com/svn/trunk
stm32flash_install: STM32FLASH_REV := 61
stm32flash_install: stm32flash_clean
        # download the source
	$(V0) @echo " DOWNLOAD     $(STM32FLASH_URL) @ r$(STM32FLASH_REV)"
	$(V1) svn export -q -r "$(STM32FLASH_REV)" "$(STM32FLASH_URL)" "$(STM32FLASH_DIR)"

        # build
	$(V0) @echo " BUILD        $(STM32FLASH_DIR)"
	$(V1) $(MAKE) --silent -C $(STM32FLASH_DIR) all

.PHONY: stm32flash_clean
stm32flash_clean:
	$(V0) @echo " CLEAN        $(STM32FLASH_DIR)"
	$(V1) [ ! -d "$(STM32FLASH_DIR)" ] || $(RM) -r "$(STM32FLASH_DIR)"

DFUUTIL_DIR := $(TOOLS_DIR)/dfu-util

.PHONY: dfuutil_install
dfuutil_install: DFUUTIL_URL  := http://dfu-util.gnumonks.org/releases/dfu-util-0.5.tar.gz
dfuutil_install: DFUUTIL_FILE := $(notdir $(DFUUTIL_URL))
dfuutil_install: | $(DL_DIR) $(TOOLS_DIR)
dfuutil_install: dfuutil_clean
        # download the source
	$(V0) @echo " DOWNLOAD     $(DFUUTIL_URL)"
	$(V1) wget -N -P "$(DL_DIR)" "$(DFUUTIL_URL)"

        # extract the source
	$(V0) @echo " EXTRACT      $(DFUUTIL_FILE)"
	$(V1) [ ! -d "$(DL_DIR)/dfuutil-build" ] || $(RM) -r "$(DL_DIR)/dfuutil-build"
	$(V1) mkdir -p "$(DL_DIR)/dfuutil-build"
	$(V1) tar -C $(DL_DIR)/dfuutil-build -xf "$(DL_DIR)/$(DFUUTIL_FILE)"

        # build
	$(V0) @echo " BUILD        $(DFUUTIL_DIR)"
	$(V1) mkdir -p "$(DFUUTIL_DIR)"
	$(V1) ( \
	  cd $(DL_DIR)/dfuutil-build/dfu-util-0.5 ; \
	  ./configure --prefix="$(DFUUTIL_DIR)" ; \
	  $(MAKE) ; \
	  $(MAKE) install ; \
	)

.PHONY: dfuutil_clean
dfuutil_clean:
	$(V0) @echo " CLEAN        $(DFUUTIL_DIR)"
	$(V1) [ ! -d "$(DFUUTIL_DIR)" ] || $(RM) -r "$(DFUUTIL_DIR)"

##############################
#
# Set up paths to tools
#
##############################

ifeq ($(shell [ -d "$(QT_SDK_DIR)" ] && echo "exists"), exists)
  QMAKE=$(QT_SDK_DIR)/Desktop/Qt/4.8.0/gcc/bin/qmake
else
  # not installed, hope it's in the path...
  QMAKE=qmake
endif

ifeq ($(shell [ -d "$(ARM_SDK_DIR)" ] && echo "exists"), exists)
  ARM_SDK_PREFIX := $(ARM_SDK_DIR)/bin/arm-none-eabi-
else
  # not installed, hope it's in the path...
  ARM_SDK_PREFIX ?= arm-none-eabi-
endif

ifeq ($(shell [ -d "$(OPENOCD_DIR)" ] && echo "exists"), exists)
  OPENOCD := $(OPENOCD_DIR)/bin/openocd
else
  # not installed, hope it's in the path...
  OPENOCD ?= openocd
endif

##############################
#
# GCS related components
#
##############################

.PHONY: all_ground
all_ground: openpilotgcs

# Convenience target for the GCS
.PHONY: gcs gcs_clean
gcs: openpilotgcs
gcs_clean: openpilotgcs_clean

.PHONY: openpilotgcs
openpilotgcs:  uavobjects_gcs
	$(V1) mkdir -p $(BUILD_DIR)/ground/$@
	$(V1) ( cd $(BUILD_DIR)/ground/$@ && \
	  $(QMAKE) $(ROOT_DIR)/ground/openpilotgcs/openpilotgcs.pro -spec $(QT_SPEC) -r CONFIG+=$(GCS_BUILD_CONF) && \
	  $(MAKE) -w ; \
	)

.PHONY: openpilotgcs_clean
openpilotgcs_clean:
	$(V0) @echo " CLEAN      $@"
	$(V1) [ ! -d "$(BUILD_DIR)/ground/openpilotgcs" ] || $(RM) -r "$(BUILD_DIR)/ground/openpilotgcs"

.PHONY: uavobjgenerator
uavobjgenerator:
	$(V1) mkdir -p $(BUILD_DIR)/ground/$@
	$(V1) ( cd $(BUILD_DIR)/ground/$@ && \
	  $(QMAKE) $(ROOT_DIR)/ground/uavobjgenerator/uavobjgenerator.pro -spec $(QT_SPEC) -r CONFIG+=debug && \
	  $(MAKE) --no-print-directory -w ; \
	)

UAVOBJ_TARGETS := gcs flight python matlab java
.PHONY:uavobjects
uavobjects:  $(addprefix uavobjects_, $(UAVOBJ_TARGETS))

UAVOBJ_XML_DIR := $(ROOT_DIR)/shared/uavobjectdefinition
UAVOBJ_OUT_DIR := $(BUILD_DIR)/uavobject-synthetics

$(UAVOBJ_OUT_DIR):
	$(V1) mkdir -p $@

uavobjects_%: $(UAVOBJ_OUT_DIR) uavobjgenerator
	$(V1) ( cd $(UAVOBJ_OUT_DIR) && \
	  $(UAVOBJGENERATOR) -$* $(UAVOBJ_XML_DIR) $(ROOT_DIR) ; \
	)

uavobjects_test: $(UAVOBJ_OUT_DIR) uavobjgenerator
	$(V1) $(UAVOBJGENERATOR) -v -none $(UAVOBJ_XML_DIR) $(ROOT_DIR)

uavobjects_clean:
	$(V0) @echo " CLEAN      $@"
	$(V1) [ ! -d "$(UAVOBJ_OUT_DIR)" ] || $(RM) -r "$(UAVOBJ_OUT_DIR)"

##############################
#
# Flight related components
#
##############################

# $(1) = Canonical board name all in lower case (e.g. coptercontrol)
# $(2) = Name of board used in source tree (e.g. CopterControl)
define FW_TEMPLATE
.PHONY: $(1) fw_$(1)
$(1): fw_$(1)_opfw
fw_$(1): fw_$(1)_opfw

fw_$(1)_%: uavobjects_flight
	$(V1) mkdir -p $(BUILD_DIR)/fw_$(1)/dep
	$(V1) cd $(ROOT_DIR)/flight/$(2) && \
		$$(MAKE) -r --no-print-directory \
		BOARD_NAME=$(1) \
		TCHAIN_PREFIX="$(ARM_SDK_PREFIX)" \
		REMOVE_CMD="$(RM)" OOCD_EXE="$(OPENOCD)" \
		$$*

.PHONY: $(1)_clean
$(1)_clean: fw_$(1)_clean
fw_$(1)_clean:
	$(V0) @echo " CLEAN      $$@"
	$(V1) $(RM) -fr $(BUILD_DIR)/fw_$(1)
endef

# $(1) = Canonical board name all in lower case (e.g. coptercontrol)
# $(2) = Name of board used in source tree (e.g. CopterControl)
define BL_TEMPLATE
.PHONY: bl_$(1)
bl_$(1): bl_$(1)_bin
bl_$(1)_bino: bl_$(1)_bin

bl_$(1)_%:
	$(V1) mkdir -p $(BUILD_DIR)/bl_$(1)/dep
	$(V1) cd $(ROOT_DIR)/flight/Bootloaders/$(2) && \
		$$(MAKE) -r --no-print-directory \
		BOARD_NAME=$(1) \
		TCHAIN_PREFIX="$(ARM_SDK_PREFIX)" \
		REMOVE_CMD="$(RM)" OOCD_EXE="$(OPENOCD)" \
		$$*

.PHONY: unbrick_$(1)
unbrick_$(1): bl_$(1)_hex
$(if $(filter-out undefined,$(origin UNBRICK_TTY)),
	$(V0) @echo " UNBRICK    $(1) via $$(UNBRICK_TTY)"
	$(V1) $(STM32FLASH_DIR)/stm32flash \
		-w $(BUILD_DIR)/bl_$(1)/bl_$(1).hex \
		-g 0x0 \
		$$(UNBRICK_TTY)
,
	$(V0) @echo
	$(V0) @echo "ERROR: You must specify UNBRICK_TTY=<serial-device> to use for unbricking."
	$(V0) @echo "       eg. $$(MAKE) $$@ UNBRICK_TTY=/dev/ttyUSB0"
)

.PHONY: bl_$(1)_clean
bl_$(1)_clean:
	$(V0) @echo " CLEAN      $$@"
	$(V1) $(RM) -fr $(BUILD_DIR)/bl_$(1)
endef

# $(1) = Canonical board name all in lower case (e.g. coptercontrol)
define BU_TEMPLATE
.PHONY: bu_$(1)
bu_$(1): bu_$(1)_opfw

bu_$(1)_%: bl_$(1)_bino
	$(V1) mkdir -p $(BUILD_DIR)/bu_$(1)/dep
	$(V1) cd $(ROOT_DIR)/flight/Bootloaders/BootloaderUpdater && \
		$$(MAKE) -r --no-print-directory \
		BOARD_NAME=$(1) \
		TCHAIN_PREFIX="$(ARM_SDK_PREFIX)" \
		REMOVE_CMD="$(RM)" OOCD_EXE="$(OPENOCD)" \
		$$*

.PHONY: bu_$(1)_clean
bu_$(1)_clean:
	$(V0) @echo " CLEAN      $$@"
	$(V1) $(RM) -fr $(BUILD_DIR)/bu_$(1)
endef

# $(1) = Canonical board name all in lower case (e.g. coptercontrol)
define EF_TEMPLATE
.PHONY: ef_$(1)
ef_$(1): ef_$(1)_bin

ef_$(1)_%: bl_$(1)_bin fw_$(1)_bin
	$(V1) mkdir -p $(BUILD_DIR)/ef_$(1)/dep
	$(V1) cd $(ROOT_DIR)/flight/EntireFlash && \
		$$(MAKE) -r --no-print-directory \
		BOARD_NAME=$(1) \
		TCHAIN_PREFIX="$(ARM_SDK_PREFIX)" \
		DFU_CMD="$(DFUUTIL_DIR)/bin/dfu-util" \
		$$*

.PHONY: ef_$(1)_clean
ef_$(1)_clean:
	$(V0) @echo " CLEAN      $$@"
	$(V1) $(RM) -fr $(BUILD_DIR)/ef_$(1)
endef

# $(1) = Canonical board name all in lower case (e.g. coptercontrol)
define BOARD_PHONY_TEMPLATE
.PHONY: all_$(1)
all_$(1): $$(filter fw_$(1), $$(FW_TARGETS))
all_$(1): $$(filter bl_$(1), $$(BL_TARGETS))
all_$(1): $$(filter bu_$(1), $$(BU_TARGETS))
all_$(1): $$(filter ef_$(1), $$(EF_TARGETS))

.PHONY: all_$(1)_clean
all_$(1)_clean: $$(addsuffix _clean, $$(filter fw_$(1), $$(FW_TARGETS)))
all_$(1)_clean: $$(addsuffix _clean, $$(filter bl_$(1), $$(BL_TARGETS)))
all_$(1)_clean: $$(addsuffix _clean, $$(filter bu_$(1), $$(BU_TARGETS)))
all_$(1)_clean: $$(addsuffix _clean, $$(filter ef_$(1), $$(EF_TARGETS)))
endef

ALL_BOARDS := coptercontrol pipxtreme revolution

# Friendly names of each board (used to find source tree)
coptercontrol_friendly := CopterControl
pipxtreme_friendly     := PipXtreme
revolution_friendly    := Revolution

# Start out assuming that we'll build fw, bl and bu for all boards
FW_BOARDS  := $(ALL_BOARDS)
BL_BOARDS  := $(ALL_BOARDS)
BU_BOARDS  := $(ALL_BOARDS)
EF_BOARDS  := $(ALL_BOARDS)

# FIXME: The INS build doesn't have a bootloader or bootloader
#        updater yet so we need to filter them out to prevent errors.
BL_BOARDS  := $(filter-out ins, $(BL_BOARDS))
BU_BOARDS  := $(filter-out ins, $(BU_BOARDS))

# Generate the targets for whatever boards are left in each list
FW_TARGETS := $(addprefix fw_, $(FW_BOARDS))
BL_TARGETS := $(addprefix bl_, $(BL_BOARDS))
BU_TARGETS := $(addprefix bu_, $(BU_BOARDS))
EF_TARGETS := $(addprefix ef_, $(EF_BOARDS))

.PHONY: all_fw all_fw_clean
all_fw:        $(addsuffix _opfw,  $(FW_TARGETS))
all_fw_clean:  $(addsuffix _clean, $(FW_TARGETS))

.PHONY: all_bl all_bl_clean
all_bl:        $(addsuffix _bin,   $(BL_TARGETS))
all_bl_clean:  $(addsuffix _clean, $(BL_TARGETS))

.PHONY: all_bu all_bu_clean
all_bu:        $(addsuffix _opfw,  $(BU_TARGETS))
all_bu_clean:  $(addsuffix _clean, $(BU_TARGETS))

.PHONY: all_ef all_ef_clean
all_ef:        $(EF_TARGETS))
all_ef_clean:  $(addsuffix _clean, $(EF_TARGETS))

.PHONY: all_flight all_flight_clean
all_flight:       all_fw all_bl all_bu all_ef
all_flight_clean: all_fw_clean all_bl_clean all_bu_clean all_ef_clean

# Expand the groups of targets for each board
$(foreach board, $(ALL_BOARDS), $(eval $(call BOARD_PHONY_TEMPLATE,$(board))))

# Expand the bootloader updater rules
$(foreach board, $(ALL_BOARDS), $(eval $(call BU_TEMPLATE,$(board),$($(board)_friendly))))

# Expand the firmware rules
$(foreach board, $(ALL_BOARDS), $(eval $(call FW_TEMPLATE,$(board),$($(board)_friendly))))

# Expand the bootloader rules
$(foreach board, $(ALL_BOARDS), $(eval $(call BL_TEMPLATE,$(board),$($(board)_friendly))))

# Expand the entire-flash rules
$(foreach board, $(ALL_BOARDS), $(eval $(call EF_TEMPLATE,$(board),$($(board)_friendly))))

.PHONY: sim_posix
sim_posix: sim_posix_elf

sim_posix_%: uavobjects_flight
	$(V1) mkdir -p $(BUILD_DIR)/sitl_posix
	$(V1) $(MAKE) --no-print-directory \
		-C $(ROOT_DIR)/flight/OpenPilot --file=$(ROOT_DIR)/flight/OpenPilot/Makefile.posix $*

.PHONY: sim_win32
sim_win32: sim_win32_exe

sim_win32_%: uavobjects_flight
	$(V1) mkdir -p $(BUILD_DIR)/sitl_win32
	$(V1) $(MAKE) --no-print-directory \
		-C $(ROOT_DIR)/flight/OpenPilot --file=$(ROOT_DIR)/flight/OpenPilot/Makefile.win32 $*

##############################
#
# Packaging components
#
##############################
.PHONY: package
package:
	$(V1) cd $@ && $(MAKE) --no-print-directory $@<|MERGE_RESOLUTION|>--- conflicted
+++ resolved
@@ -229,10 +229,6 @@
         # build and install
 	$(V1) mkdir -p "$(OPENOCD_DIR)"
 	$(V1) ( \
-<<<<<<< HEAD
-	  cd $(DL_DIR)/openocd-build/openocd-0.5.0 ; \
-	  ./configure --prefix="$(OPENOCD_DIR)" --enable-ft2232_libftdi ; \
-=======
 	  cd $(OPENOCD_BUILD_DIR)/openocd-0.5.0 ; \
 	  ./configure --prefix="$(OPENOCD_DIR)" --enable-ft2232_libftdi --enable-buspirate; \
 	  $(MAKE) --silent ; \
@@ -327,7 +323,6 @@
 		--enable-ft2232_ftd2xx --with-ftd2xx-win32-zipdir=$(FTD2XX_DIR) \
 		--disable-werror \
 		--enable-stlink ; \
->>>>>>> 3cf4fe65
 	  $(MAKE) ; \
 	  $(MAKE) install ; \
 	)
