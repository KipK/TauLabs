--- conflicted
+++ resolved
@@ -45,11 +45,8 @@
 #include "pios.h"
 #include <pios_adc_priv.h>
 
-<<<<<<< HEAD
-=======
-#if defined(PIOS_INCLUDE_ADC)
-
->>>>>>> 90e4047e
+#if defined(PIOS_INCLUDE_ADC)
+
 #if !defined(PIOS_ADC_MAX_SAMPLES)
 #define PIOS_ADC_MAX_SAMPLES 0
 #endif
@@ -87,13 +84,7 @@
 	enum pios_adc_dev_magic magic;
 };
 
-<<<<<<< HEAD
 struct pios_adc_dev * pios_adc_dev;
-=======
-#if defined(PIOS_INCLUDE_FREERTOS)
-struct pios_adc_dev * pios_adc_dev;
-#endif
->>>>>>> 90e4047e
 
 // Private functions
 void PIOS_ADC_downsample_data();
@@ -280,7 +271,6 @@
 	return(adc_dev);
 }
 #else
-<<<<<<< HEAD
 #if defined(PIOS_INCLUDE_ADC)
 #error Not implemented
 #endif
@@ -289,10 +279,6 @@
 	return (struct pios_adc_dev *) NULL;
 }
 #endif
-=======
-#error Not implemented
-#endif
->>>>>>> 90e4047e
 
 /**
  * @brief Init the ADC.
