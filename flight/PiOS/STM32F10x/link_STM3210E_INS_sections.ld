--- conflicted
+++ resolved
@@ -1,366 +1,354 @@
-_estack = 0x20004FF0;
+_estack = 0x20004FF0;
+
+/* This is the size of the stack for early init and for all FreeRTOS IRQs */
+_irq_stack_size = 0x400;
+
+/* Check valid alignment for VTOR */
+ASSERT(ORIGIN(FLASH) == ALIGN(ORIGIN(FLASH), 0x80), "Start of memory region flash not aligned for startup vector table");
+
+/*
+this sends all unreferenced IRQHandlers to reset
+*/
+
+
+PROVIDE (   Undefined_Handler = 0 ) ;
+PROVIDE (   SWI_Handler = 0 ) ;
+PROVIDE (   IRQ_Handler = 0 ) ;
+PROVIDE (   Prefetch_Handler = 0 ) ;
+PROVIDE (   Abort_Handler = 0 ) ;
+PROVIDE (   FIQ_Handler = 0 ) ;
+
+PROVIDE (   NMI_Handler = 0 ) ;
+PROVIDE (   HardFault_Handler = 0 ) ;
+PROVIDE (   MemManage_Handler = 0 ) ;
+PROVIDE (   BusFault_Handler = 0 ) ;
+PROVIDE (   UsageFault_Handler = 0 ) ;
+PROVIDE (   vPortSVCHandler = 0 ) ;
+PROVIDE (   DebugMon_Handler = 0 ) ;
+PROVIDE (   xPortPendSVHandler = 0 ) ;
+PROVIDE (   xPortSysTickHandler = 0 ) ;
+
+PROVIDE (   WWDG_IRQHandler = 0 ) ;
+PROVIDE (   PVD_IRQHandler = 0 ) ;
+PROVIDE (   TAMPER_IRQHandler = 0 ) ;
+PROVIDE (   RTC_IRQHandler = 0 ) ;
+PROVIDE (   FLASH_IRQHandler = 0 ) ;
+PROVIDE (   RCC_IRQHandler = 0 ) ;
+PROVIDE (   EXTI0_IRQHandler = 0 ) ;
+PROVIDE (   EXTI1_IRQHandler = 0 ) ;
+PROVIDE (   EXTI2_IRQHandler = 0 ) ;
+PROVIDE (   EXTI3_IRQHandler = 0 ) ;
+PROVIDE (   EXTI4_IRQHandler = 0 ) ;
+PROVIDE (   DMAChannel1_IRQHandler = 0 ) ;
+PROVIDE (   DMAChannel2_IRQHandler = 0 ) ;
+PROVIDE (   DMAChannel3_IRQHandler = 0 ) ;
+PROVIDE (   DMAChannel4_IRQHandler = 0 ) ;
+PROVIDE (   DMAChannel5_IRQHandler = 0 ) ;
+PROVIDE (   DMAChannel6_IRQHandler = 0 ) ;
+PROVIDE (   DMAChannel7_IRQHandler = 0 ) ;
+PROVIDE (   ADC_IRQHandler = 0 ) ;
+PROVIDE (   USB_HP_CAN1_TX_IRQHandler = 0 ) ;
+PROVIDE (   USB_LP_CAN1_RX0_IRQHandler = 0 ) ;
+PROVIDE (   CAN1_RX1_IRQHandler = 0 ) ;
+PROVIDE (   CAN1_SCE_IRQHandler = 0 ) ;
+PROVIDE (   EXTI9_5_IRQHandler = 0 ) ;
+PROVIDE (   TIM1_BRK_IRQHandler = 0 ) ;
+PROVIDE (   TIM1_UP_IRQHandler = 0 ) ;
+PROVIDE (   TIM1_TRG_COM_IRQHandler = 0 ) ;
+PROVIDE (   TIM1_CC_IRQHandler = 0 ) ;
+PROVIDE (   TIM2_IRQHandler = 0 ) ;
+PROVIDE (   TIM3_IRQHandler = 0 ) ;
+PROVIDE (   TIM4_IRQHandler = 0 ) ;
+PROVIDE (   I2C1_EV_IRQHandler = 0 ) ;
+PROVIDE (   I2C1_ER_IRQHandler = 0 ) ;
+PROVIDE (   I2C2_EV_IRQHandler = 0 ) ;
+PROVIDE (   I2C2_ER_IRQHandler = 0 ) ;
+PROVIDE (   SPI1_IRQHandler = 0 ) ;
+PROVIDE (   SPI2_IRQHandler = 0 ) ;
+PROVIDE (   USART1_IRQHandler = 0 ) ;
+PROVIDE (   USART2_IRQHandler = 0 ) ;
+PROVIDE (   USART3_IRQHandler = 0 ) ;
+PROVIDE (   EXTI15_10_IRQHandler = 0 ) ;
+PROVIDE (   RTCAlarm_IRQHandler = 0 ) ;
+PROVIDE (   USBWakeUp_IRQHandler = 0 ) ;
+PROVIDE (   TIM8_BRK_IRQHandler = 0 ) ;
+PROVIDE (   TIM8_UP_IRQHandler = 0 ) ;
+PROVIDE (   TIM8_TRG_COM_IRQHandler = 0 ) ;
+PROVIDE (   TIM8_CC_IRQHandler = 0 ) ;
+PROVIDE (   ADC3_IRQHandler = 0 ) ;
+PROVIDE (   FSMC_IRQHandler = 0 ) ;
+PROVIDE (   SDIO_IRQHandler = 0 ) ;
+PROVIDE (   TIM5_IRQHandler = 0 ) ;
+PROVIDE (   SPI3_IRQHandler = 0 ) ;
+PROVIDE (   UART4_IRQHandler = 0 ) ;
+PROVIDE (   UART5_IRQHandler = 0 ) ;
+PROVIDE (   TIM6_IRQHandler = 0 ) ;
+PROVIDE (   TIM7_IRQHandler = 0 ) ;
+PROVIDE (   DMA2_Channel1_IRQHandler = 0 ) ;
+PROVIDE (   DMA2_Channel2_IRQHandler = 0 ) ;
+PROVIDE (   DMA2_Channel3_IRQHandler = 0 ) ;
+PROVIDE (   DMA2_Channel4_5_IRQHandler = 0 ) ;
+
+
+
+/******************************************************************************/
+/*                       Peripheral memory map                                */
+/******************************************************************************/
+/*this allows to compile the ST lib in "non-debug" mode*/
+
+
+/* Peripheral and SRAM base address in the alias region */
+PERIPH_BB_BASE        = 0x42000000;
+SRAM_BB_BASE          = 0x22000000;
+
+/* Peripheral and SRAM base address in the bit-band region */
+SRAM_BASE             = 0x20000000;
+PERIPH_BASE           = 0x40000000;
+
+/* Flash registers base address */
+PROVIDE ( FLASH_BASE            = 0x40022000);
+/* Flash Option Bytes base address */
+PROVIDE ( OB_BASE               = 0x1FFFF800);
+
+/* Peripheral memory map */
+APB1PERIPH_BASE      = PERIPH_BASE  ;
+APB2PERIPH_BASE      = (PERIPH_BASE + 0x10000) ;
+AHBPERIPH_BASE       = (PERIPH_BASE + 0x20000) ;
+
+PROVIDE ( TIM2            = (APB1PERIPH_BASE + 0x0000) ) ;
+PROVIDE ( TIM3            = (APB1PERIPH_BASE + 0x0400) ) ;
+PROVIDE ( TIM4            = (APB1PERIPH_BASE + 0x0800) ) ;
+PROVIDE ( RTC             = (APB1PERIPH_BASE + 0x2800) ) ;
+PROVIDE ( WWDG            = (APB1PERIPH_BASE + 0x2C00) ) ;
+PROVIDE ( IWDG            = (APB1PERIPH_BASE + 0x3000) ) ;
+PROVIDE ( SPI2            = (APB1PERIPH_BASE + 0x3800) ) ;
+PROVIDE ( USART2          = (APB1PERIPH_BASE + 0x4400) ) ;
+PROVIDE ( USART3          = (APB1PERIPH_BASE + 0x4800) ) ;
+PROVIDE ( I2C1            = (APB1PERIPH_BASE + 0x5400) ) ;
+PROVIDE ( I2C2            = (APB1PERIPH_BASE + 0x5800) ) ;
+PROVIDE ( CAN             = (APB1PERIPH_BASE + 0x6400) ) ;
+PROVIDE ( BKP             = (APB1PERIPH_BASE + 0x6C00) ) ;
+PROVIDE ( PWR             = (APB1PERIPH_BASE + 0x7000) ) ;
+
+PROVIDE ( AFIO            = (APB2PERIPH_BASE + 0x0000) ) ;
+PROVIDE ( EXTI            = (APB2PERIPH_BASE + 0x0400) ) ;
+PROVIDE ( GPIOA           = (APB2PERIPH_BASE + 0x0800) ) ;
+PROVIDE ( GPIOB           = (APB2PERIPH_BASE + 0x0C00) ) ;
+PROVIDE ( GPIOC           = (APB2PERIPH_BASE + 0x1000) ) ;
+PROVIDE ( GPIOD           = (APB2PERIPH_BASE + 0x1400) ) ;
+PROVIDE ( GPIOE           = (APB2PERIPH_BASE + 0x1800) ) ;
+PROVIDE ( ADC1            = (APB2PERIPH_BASE + 0x2400) ) ;
+PROVIDE ( ADC2            = (APB2PERIPH_BASE + 0x2800) ) ;
+PROVIDE ( TIM1            = (APB2PERIPH_BASE + 0x2C00) ) ;
+PROVIDE ( SPI1            = (APB2PERIPH_BASE + 0x3000) ) ;
+PROVIDE ( USART1          = (APB2PERIPH_BASE + 0x3800) ) ;
+
+PROVIDE ( DMA             = (AHBPERIPH_BASE + 0x0000) ) ;
+PROVIDE ( DMA_Channel1    = (AHBPERIPH_BASE + 0x0008) ) ;
+PROVIDE ( DMA_Channel2    = (AHBPERIPH_BASE + 0x001C) ) ;
+PROVIDE ( DMA_Channel3    = (AHBPERIPH_BASE + 0x0030) ) ;
+PROVIDE ( DMA_Channel4    = (AHBPERIPH_BASE + 0x0044) ) ;
+PROVIDE ( DMA_Channel5    = (AHBPERIPH_BASE + 0x0058) ) ;
+PROVIDE ( DMA_Channel6    = (AHBPERIPH_BASE + 0x006C) ) ;
+PROVIDE ( DMA_Channel7    = (AHBPERIPH_BASE + 0x0080) ) ;
+PROVIDE ( RCC             = (AHBPERIPH_BASE + 0x1000) ) ;
+
+/* System Control Space memory map */
+SCS_BASE              = 0xE000E000;
+
+PROVIDE ( SysTick         = (SCS_BASE + 0x0010) ) ;
+PROVIDE ( NVIC            = (SCS_BASE + 0x0100) ) ;
+PROVIDE ( SCB             = (SCS_BASE + 0x0D00) ) ;
+
+
+/* Sections Definitions */
+
+SECTIONS
+{
+     
+    /* for Cortex devices, the beginning of the startup code is stored in the .isr_vector section, which goes to FLASH */
+    .isr_vector :
+    {
+        KEEP(*(.isr_vector))            /* Startup code */
+        . = ALIGN(4);
+    } >FLASH
+
+    /* for some STRx devices, the beginning of the startup code is stored in the .flashtext section, which goes to FLASH */
+    .flashtext :
+    {
+        . = ALIGN(4);
+        *(.flashtext)            /* Startup code */
+        . = ALIGN(4);
+    } >FLASH
+ 
 
-/* This is the size of the stack for early init and for all FreeRTOS IRQs */
-_irq_stack_size = 0x400;
-
-/* Check valid alignment for VTOR */
-ASSERT(ORIGIN(FLASH) == ALIGN(ORIGIN(FLASH), 0x80), "Start of memory region flash not aligned for startup vector table");
-
-/*
-this sends all unreferenced IRQHandlers to reset
-*/
-
-
-PROVIDE (   Undefined_Handler = 0 ) ;
-PROVIDE (   SWI_Handler = 0 ) ;
-PROVIDE (   IRQ_Handler = 0 ) ;
-PROVIDE (   Prefetch_Handler = 0 ) ;
-PROVIDE (   Abort_Handler = 0 ) ;
-PROVIDE (   FIQ_Handler = 0 ) ;
-
-PROVIDE (   NMI_Handler = 0 ) ;
-PROVIDE (   HardFault_Handler = 0 ) ;
-PROVIDE (   MemManage_Handler = 0 ) ;
-PROVIDE (   BusFault_Handler = 0 ) ;
-PROVIDE (   UsageFault_Handler = 0 ) ;
-PROVIDE (   vPortSVCHandler = 0 ) ;
-PROVIDE (   DebugMon_Handler = 0 ) ;
-PROVIDE (   xPortPendSVHandler = 0 ) ;
-PROVIDE (   xPortSysTickHandler = 0 ) ;
-
-PROVIDE (   WWDG_IRQHandler = 0 ) ;
-PROVIDE (   PVD_IRQHandler = 0 ) ;
-PROVIDE (   TAMPER_IRQHandler = 0 ) ;
-PROVIDE (   RTC_IRQHandler = 0 ) ;
-PROVIDE (   FLASH_IRQHandler = 0 ) ;
-PROVIDE (   RCC_IRQHandler = 0 ) ;
-PROVIDE (   EXTI0_IRQHandler = 0 ) ;
-PROVIDE (   EXTI1_IRQHandler = 0 ) ;
-PROVIDE (   EXTI2_IRQHandler = 0 ) ;
-PROVIDE (   EXTI3_IRQHandler = 0 ) ;
-PROVIDE (   EXTI4_IRQHandler = 0 ) ;
-PROVIDE (   DMAChannel1_IRQHandler = 0 ) ;
-PROVIDE (   DMAChannel2_IRQHandler = 0 ) ;
-PROVIDE (   DMAChannel3_IRQHandler = 0 ) ;
-PROVIDE (   DMAChannel4_IRQHandler = 0 ) ;
-PROVIDE (   DMAChannel5_IRQHandler = 0 ) ;
-PROVIDE (   DMAChannel6_IRQHandler = 0 ) ;
-PROVIDE (   DMAChannel7_IRQHandler = 0 ) ;
-PROVIDE (   ADC_IRQHandler = 0 ) ;
-PROVIDE (   USB_HP_CAN1_TX_IRQHandler = 0 ) ;
-PROVIDE (   USB_LP_CAN1_RX0_IRQHandler = 0 ) ;
-PROVIDE (   CAN1_RX1_IRQHandler = 0 ) ;
-PROVIDE (   CAN1_SCE_IRQHandler = 0 ) ;
-PROVIDE (   EXTI9_5_IRQHandler = 0 ) ;
-PROVIDE (   TIM1_BRK_IRQHandler = 0 ) ;
-PROVIDE (   TIM1_UP_IRQHandler = 0 ) ;
-PROVIDE (   TIM1_TRG_COM_IRQHandler = 0 ) ;
-PROVIDE (   TIM1_CC_IRQHandler = 0 ) ;
-PROVIDE (   TIM2_IRQHandler = 0 ) ;
-PROVIDE (   TIM3_IRQHandler = 0 ) ;
-PROVIDE (   TIM4_IRQHandler = 0 ) ;
-PROVIDE (   I2C1_EV_IRQHandler = 0 ) ;
-PROVIDE (   I2C1_ER_IRQHandler = 0 ) ;
-PROVIDE (   I2C2_EV_IRQHandler = 0 ) ;
-PROVIDE (   I2C2_ER_IRQHandler = 0 ) ;
-PROVIDE (   SPI1_IRQHandler = 0 ) ;
-PROVIDE (   SPI2_IRQHandler = 0 ) ;
-PROVIDE (   USART1_IRQHandler = 0 ) ;
-PROVIDE (   USART2_IRQHandler = 0 ) ;
-PROVIDE (   USART3_IRQHandler = 0 ) ;
-PROVIDE (   EXTI15_10_IRQHandler = 0 ) ;
-PROVIDE (   RTCAlarm_IRQHandler = 0 ) ;
-PROVIDE (   USBWakeUp_IRQHandler = 0 ) ;
-PROVIDE (   TIM8_BRK_IRQHandler = 0 ) ;
-PROVIDE (   TIM8_UP_IRQHandler = 0 ) ;
-PROVIDE (   TIM8_TRG_COM_IRQHandler = 0 ) ;
-PROVIDE (   TIM8_CC_IRQHandler = 0 ) ;
-PROVIDE (   ADC3_IRQHandler = 0 ) ;
-PROVIDE (   FSMC_IRQHandler = 0 ) ;
-PROVIDE (   SDIO_IRQHandler = 0 ) ;
-PROVIDE (   TIM5_IRQHandler = 0 ) ;
-PROVIDE (   SPI3_IRQHandler = 0 ) ;
-PROVIDE (   UART4_IRQHandler = 0 ) ;
-PROVIDE (   UART5_IRQHandler = 0 ) ;
-PROVIDE (   TIM6_IRQHandler = 0 ) ;
-PROVIDE (   TIM7_IRQHandler = 0 ) ;
-PROVIDE (   DMA2_Channel1_IRQHandler = 0 ) ;
-PROVIDE (   DMA2_Channel2_IRQHandler = 0 ) ;
-PROVIDE (   DMA2_Channel3_IRQHandler = 0 ) ;
-PROVIDE (   DMA2_Channel4_5_IRQHandler = 0 ) ;
-
-
-
-/******************************************************************************/
-/*                       Peripheral memory map                                */
-/******************************************************************************/
-/*this allows to compile the ST lib in "non-debug" mode*/
-
-
-/* Peripheral and SRAM base address in the alias region */
-PERIPH_BB_BASE        = 0x42000000;
-SRAM_BB_BASE          = 0x22000000;
-
-/* Peripheral and SRAM base address in the bit-band region */
-SRAM_BASE             = 0x20000000;
-PERIPH_BASE           = 0x40000000;
-
-/* Flash registers base address */
-PROVIDE ( FLASH_BASE            = 0x40022000);
-/* Flash Option Bytes base address */
-PROVIDE ( OB_BASE               = 0x1FFFF800);
-
-/* Peripheral memory map */
-APB1PERIPH_BASE      = PERIPH_BASE  ;
-APB2PERIPH_BASE      = (PERIPH_BASE + 0x10000) ;
-AHBPERIPH_BASE       = (PERIPH_BASE + 0x20000) ;
-
-PROVIDE ( TIM2            = (APB1PERIPH_BASE + 0x0000) ) ;
-PROVIDE ( TIM3            = (APB1PERIPH_BASE + 0x0400) ) ;
-PROVIDE ( TIM4            = (APB1PERIPH_BASE + 0x0800) ) ;
-PROVIDE ( RTC             = (APB1PERIPH_BASE + 0x2800) ) ;
-PROVIDE ( WWDG            = (APB1PERIPH_BASE + 0x2C00) ) ;
-PROVIDE ( IWDG            = (APB1PERIPH_BASE + 0x3000) ) ;
-PROVIDE ( SPI2            = (APB1PERIPH_BASE + 0x3800) ) ;
-PROVIDE ( USART2          = (APB1PERIPH_BASE + 0x4400) ) ;
-PROVIDE ( USART3          = (APB1PERIPH_BASE + 0x4800) ) ;
-PROVIDE ( I2C1            = (APB1PERIPH_BASE + 0x5400) ) ;
-PROVIDE ( I2C2            = (APB1PERIPH_BASE + 0x5800) ) ;
-PROVIDE ( CAN             = (APB1PERIPH_BASE + 0x6400) ) ;
-PROVIDE ( BKP             = (APB1PERIPH_BASE + 0x6C00) ) ;
-PROVIDE ( PWR             = (APB1PERIPH_BASE + 0x7000) ) ;
-
-PROVIDE ( AFIO            = (APB2PERIPH_BASE + 0x0000) ) ;
-PROVIDE ( EXTI            = (APB2PERIPH_BASE + 0x0400) ) ;
-PROVIDE ( GPIOA           = (APB2PERIPH_BASE + 0x0800) ) ;
-PROVIDE ( GPIOB           = (APB2PERIPH_BASE + 0x0C00) ) ;
-PROVIDE ( GPIOC           = (APB2PERIPH_BASE + 0x1000) ) ;
-PROVIDE ( GPIOD           = (APB2PERIPH_BASE + 0x1400) ) ;
-PROVIDE ( GPIOE           = (APB2PERIPH_BASE + 0x1800) ) ;
-PROVIDE ( ADC1            = (APB2PERIPH_BASE + 0x2400) ) ;
-PROVIDE ( ADC2            = (APB2PERIPH_BASE + 0x2800) ) ;
-PROVIDE ( TIM1            = (APB2PERIPH_BASE + 0x2C00) ) ;
-PROVIDE ( SPI1            = (APB2PERIPH_BASE + 0x3000) ) ;
-PROVIDE ( USART1          = (APB2PERIPH_BASE + 0x3800) ) ;
-
-PROVIDE ( DMA             = (AHBPERIPH_BASE + 0x0000) ) ;
-PROVIDE ( DMA_Channel1    = (AHBPERIPH_BASE + 0x0008) ) ;
-PROVIDE ( DMA_Channel2    = (AHBPERIPH_BASE + 0x001C) ) ;
-PROVIDE ( DMA_Channel3    = (AHBPERIPH_BASE + 0x0030) ) ;
-PROVIDE ( DMA_Channel4    = (AHBPERIPH_BASE + 0x0044) ) ;
-PROVIDE ( DMA_Channel5    = (AHBPERIPH_BASE + 0x0058) ) ;
-PROVIDE ( DMA_Channel6    = (AHBPERIPH_BASE + 0x006C) ) ;
-PROVIDE ( DMA_Channel7    = (AHBPERIPH_BASE + 0x0080) ) ;
-PROVIDE ( RCC             = (AHBPERIPH_BASE + 0x1000) ) ;
-
-/* System Control Space memory map */
-SCS_BASE              = 0xE000E000;
-
-PROVIDE ( SysTick         = (SCS_BASE + 0x0010) ) ;
-PROVIDE ( NVIC            = (SCS_BASE + 0x0100) ) ;
-PROVIDE ( SCB             = (SCS_BASE + 0x0D00) ) ;
-
-
-/* Sections Definitions */
-
-SECTIONS
-{
-     
-    /* for Cortex devices, the beginning of the startup code is stored in the .isr_vector section, which goes to FLASH */
-    .isr_vector :
-    {
-        KEEP(*(.isr_vector))            /* Startup code */
-        . = ALIGN(4);
-    } >FLASH
-
-    /* for some STRx devices, the beginning of the startup code is stored in the .flashtext section, which goes to FLASH */
-    .flashtext :
-    {
-        . = ALIGN(4);
-        *(.flashtext)            /* Startup code */
-        . = ALIGN(4);
-    } >FLASH
- 
-<<<<<<< HEAD
-    
-    /* init sections */
-    .initcalluavobj.init :
-    {
-        . = ALIGN(4);
-	__uavobj_initcall_start = .;
-        KEEP(*(.initcalluavobj.init))
-	. = ALIGN(4);
-	__uavobj_initcall_end   = .;
-    } >FLASH
-=======
->>>>>>> 03a8bd76
-
-    /* the program code is stored in the .text section, which goes to Flash */
-    .text :
-    {
-            . = ALIGN(4);
-            
-        *(.text)                   /* remaining code */
-        *(.text.*)                   /* remaining code */
-        *(.rodata)                 /* read-only data (constants) */
-        *(.rodata*)
-        *(.glue_7)
-        *(.glue_7t)
-
-            . = ALIGN(4);
-         _etext = .;
-            /* This is used by the startup in order to initialize the .data secion */
-         _sidata = _etext;
-    } >FLASH
-    
-
-    /* 
-     * This stack is used both as the initial sp during early init as well as ultimately
-     * being used as the STM32's MSP (Main Stack Pointer) which is the same stack that
-     * is used for _all_ interrupt handlers.  The end of this stack should be placed
-     * against the lowest address in RAM so that a stack overrun results in a hard fault
-     * at the first access beyond the end of the stack.
-     */
-    .irq_stack :
-    {
-         . = ALIGN(4);
-         _irq_stack_end = . ;
-         . = . + _irq_stack_size ;
-         . = ALIGN(4);
-         _irq_stack_top = . - 4 ;
-         . = ALIGN(4);
-    } >RAM
-	
-
-    /* This is the initialized data section
-    The program executes knowing that the data is in the RAM
-    but the loader puts the initial values in the FLASH (inidata).
-    It is one task of the startup to copy the initial values from FLASH to RAM. */
-    .data  : AT ( _sidata )
-    {
-            . = ALIGN(4);
-        /* This is used by the startup in order to initialize the .data secion */
-        _sdata = . ;
-        
-        *(.data)
-        *(.data.*)
-            . = ALIGN(4);
-            /* This is used by the startup in order to initialize the .data secion */
-         _edata = . ;
-    } >RAM
-    
-    
-
-    /* This is the uninitialized data section */
-    .bss :
-    {
-            . = ALIGN(4);
-        /* This is used by the startup in order to initialize the .bss secion */
-        _sbss = .;
-        
-        *(.bss)
-        *(COMMON)
-        
-            . = ALIGN(4);
-            /* This is used by the startup in order to initialize the .bss secion */
-         _ebss = . ;
-    } >RAM
-    
-    PROVIDE ( end = _ebss );
-    PROVIDE ( _end = _ebss );
-
-    /* this is the FLASH Bank1 */
-    /* the C or assembly source must explicitly place the code or data there
-    using the "section" attribute */
-    .b1text :
-    {
-        *(.b1text)                   /* remaining code */
-        *(.b1rodata)                 /* read-only data (constants) */
-        *(.b1rodata*)
-    } >FLASHB1
-    
-    /* this is the EXTMEM */
-    /* the C or assembly source must explicitly place the code or data there
-    using the "section" attribute */
-    
-    /* EXTMEM Bank0 */
-    .eb0text :
-    {
-        *(.eb0text)                   /* remaining code */
-        *(.eb0rodata)                 /* read-only data (constants) */
-        *(.eb0rodata*)
-    } >EXTMEMB0
-    
-    /* EXTMEM Bank1 */
-    .eb1text :
-    {
-        *(.eb1text)                   /* remaining code */
-        *(.eb1rodata)                 /* read-only data (constants) */
-        *(.eb1rodata*)
-    } >EXTMEMB1
-    
-    /* EXTMEM Bank2 */
-    .eb2text :
-    {
-        *(.eb2text)                   /* remaining code */
-        *(.eb2rodata)                 /* read-only data (constants) */
-        *(.eb2rodata*)
-    } >EXTMEMB2
-    
-    /* EXTMEM Bank0 */
-    .eb3text :
-    {
-        *(.eb3text)                   /* remaining code */
-        *(.eb3rodata)                 /* read-only data (constants) */
-        *(.eb3rodata*)
-    } >EXTMEMB3
-    
-    __exidx_start = .;
-    __exidx_end = .;
-    
-    /* after that it's only debugging information. */
-    
-    /* remove the debugging information from the standard libraries */
-    /DISCARD/ :
-    {
-     libc.a ( * )
-     libm.a ( * )
-     libgcc.a ( * )
-     }
-
-    /* Stabs debugging sections.  */
-    .stab          0 : { *(.stab) }
-    .stabstr       0 : { *(.stabstr) }
-    .stab.excl     0 : { *(.stab.excl) }
-    .stab.exclstr  0 : { *(.stab.exclstr) }
-    .stab.index    0 : { *(.stab.index) }
-    .stab.indexstr 0 : { *(.stab.indexstr) }
-    .comment       0 : { *(.comment) }
-    /* DWARF debug sections.
-       Symbols in the DWARF debugging sections are relative to the beginning
-       of the section so we begin them at 0.  */
-    /* DWARF 1 */
-    .debug          0 : { *(.debug) }
-    .line           0 : { *(.line) }
-    /* GNU DWARF 1 extensions */
-    .debug_srcinfo  0 : { *(.debug_srcinfo) }
-    .debug_sfnames  0 : { *(.debug_sfnames) }
-    /* DWARF 1.1 and DWARF 2 */
-    .debug_aranges  0 : { *(.debug_aranges) }
-    .debug_pubnames 0 : { *(.debug_pubnames) }
-    /* DWARF 2 */
-    .debug_info     0 : { *(.debug_info .gnu.linkonce.wi.*) }
-    .debug_abbrev   0 : { *(.debug_abbrev) }
-    .debug_line     0 : { *(.debug_line) }
-    .debug_frame    0 : { *(.debug_frame) }
-    .debug_str      0 : { *(.debug_str) }
-    .debug_loc      0 : { *(.debug_loc) }
-    .debug_macinfo  0 : { *(.debug_macinfo) }
-    /* SGI/MIPS DWARF 2 extensions */
-    .debug_weaknames 0 : { *(.debug_weaknames) }
-    .debug_funcnames 0 : { *(.debug_funcnames) }
-    .debug_typenames 0 : { *(.debug_typenames) }
-    .debug_varnames  0 : { *(.debug_varnames) }
-}
-
-
+
+    /* the program code is stored in the .text section, which goes to Flash */
+    .text :
+    {
+            . = ALIGN(4);
+            
+        *(.text)                   /* remaining code */
+        *(.text.*)                   /* remaining code */
+        *(.rodata)                 /* read-only data (constants) */
+        *(.rodata*)
+        *(.glue_7)
+        *(.glue_7t)
+
+            . = ALIGN(4);
+         _etext = .;
+            /* This is used by the startup in order to initialize the .data secion */
+         _sidata = _etext;
+    } >FLASH
+    
+
+    /* 
+     * This stack is used both as the initial sp during early init as well as ultimately
+     * being used as the STM32's MSP (Main Stack Pointer) which is the same stack that
+     * is used for _all_ interrupt handlers.  The end of this stack should be placed
+     * against the lowest address in RAM so that a stack overrun results in a hard fault
+     * at the first access beyond the end of the stack.
+     */
+    .irq_stack :
+    {
+         . = ALIGN(4);
+         _irq_stack_end = . ;
+         . = . + _irq_stack_size ;
+         . = ALIGN(4);
+         _irq_stack_top = . - 4 ;
+         . = ALIGN(4);
+    } >RAM
+	
+
+    /* This is the initialized data section
+    The program executes knowing that the data is in the RAM
+    but the loader puts the initial values in the FLASH (inidata).
+    It is one task of the startup to copy the initial values from FLASH to RAM. */
+    .data  : AT ( _sidata )
+    {
+            . = ALIGN(4);
+        /* This is used by the startup in order to initialize the .data secion */
+        _sdata = . ;
+        
+        *(.data)
+        *(.data.*)
+            . = ALIGN(4);
+            /* This is used by the startup in order to initialize the .data secion */
+         _edata = . ;
+    } >RAM
+    
+    
+
+    /* This is the uninitialized data section */
+    .bss :
+    {
+            . = ALIGN(4);
+        /* This is used by the startup in order to initialize the .bss secion */
+        _sbss = .;
+        
+        *(.bss)
+        *(COMMON)
+        
+            . = ALIGN(4);
+            /* This is used by the startup in order to initialize the .bss secion */
+         _ebss = . ;
+    } >RAM
+    
+    PROVIDE ( end = _ebss );
+    PROVIDE ( _end = _ebss );
+
+    /* this is the FLASH Bank1 */
+    /* the C or assembly source must explicitly place the code or data there
+    using the "section" attribute */
+    .b1text :
+    {
+        *(.b1text)                   /* remaining code */
+        *(.b1rodata)                 /* read-only data (constants) */
+        *(.b1rodata*)
+    } >FLASHB1
+    
+    /* this is the EXTMEM */
+    /* the C or assembly source must explicitly place the code or data there
+    using the "section" attribute */
+    
+    /* EXTMEM Bank0 */
+    .eb0text :
+    {
+        *(.eb0text)                   /* remaining code */
+        *(.eb0rodata)                 /* read-only data (constants) */
+        *(.eb0rodata*)
+    } >EXTMEMB0
+    
+    /* EXTMEM Bank1 */
+    .eb1text :
+    {
+        *(.eb1text)                   /* remaining code */
+        *(.eb1rodata)                 /* read-only data (constants) */
+        *(.eb1rodata*)
+    } >EXTMEMB1
+    
+    /* EXTMEM Bank2 */
+    .eb2text :
+    {
+        *(.eb2text)                   /* remaining code */
+        *(.eb2rodata)                 /* read-only data (constants) */
+        *(.eb2rodata*)
+    } >EXTMEMB2
+    
+    /* EXTMEM Bank0 */
+    .eb3text :
+    {
+        *(.eb3text)                   /* remaining code */
+        *(.eb3rodata)                 /* read-only data (constants) */
+        *(.eb3rodata*)
+    } >EXTMEMB3
+    
+    __exidx_start = .;
+    __exidx_end = .;
+    
+    /* after that it's only debugging information. */
+    
+    /* remove the debugging information from the standard libraries */
+    /DISCARD/ :
+    {
+     libc.a ( * )
+     libm.a ( * )
+     libgcc.a ( * )
+     }
+
+    /* Stabs debugging sections.  */
+    .stab          0 : { *(.stab) }
+    .stabstr       0 : { *(.stabstr) }
+    .stab.excl     0 : { *(.stab.excl) }
+    .stab.exclstr  0 : { *(.stab.exclstr) }
+    .stab.index    0 : { *(.stab.index) }
+    .stab.indexstr 0 : { *(.stab.indexstr) }
+    .comment       0 : { *(.comment) }
+    /* DWARF debug sections.
+       Symbols in the DWARF debugging sections are relative to the beginning
+       of the section so we begin them at 0.  */
+    /* DWARF 1 */
+    .debug          0 : { *(.debug) }
+    .line           0 : { *(.line) }
+    /* GNU DWARF 1 extensions */
+    .debug_srcinfo  0 : { *(.debug_srcinfo) }
+    .debug_sfnames  0 : { *(.debug_sfnames) }
+    /* DWARF 1.1 and DWARF 2 */
+    .debug_aranges  0 : { *(.debug_aranges) }
+    .debug_pubnames 0 : { *(.debug_pubnames) }
+    /* DWARF 2 */
+    .debug_info     0 : { *(.debug_info .gnu.linkonce.wi.*) }
+    .debug_abbrev   0 : { *(.debug_abbrev) }
+    .debug_line     0 : { *(.debug_line) }
+    .debug_frame    0 : { *(.debug_frame) }
+    .debug_str      0 : { *(.debug_str) }
+    .debug_loc      0 : { *(.debug_loc) }
+    .debug_macinfo  0 : { *(.debug_macinfo) }
+    /* SGI/MIPS DWARF 2 extensions */
+    .debug_weaknames 0 : { *(.debug_weaknames) }
+    .debug_funcnames 0 : { *(.debug_funcnames) }
+    .debug_typenames 0 : { *(.debug_typenames) }
+    .debug_varnames  0 : { *(.debug_varnames) }
+}
+
+